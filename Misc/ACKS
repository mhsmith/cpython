--- conflicted
+++ resolved
@@ -721,11 +721,8 @@
 Tshepang Lekhonkhobe
 Marc-André Lemburg
 John Lenton
-<<<<<<< HEAD
+Kostyantyn Leschenko
 Benno Leslie
-=======
-Kostyantyn Leschenko
->>>>>>> 5b6e1cad
 Christopher Tur Lesniewski-Laas
 Alain Leufroy
 Mark Levinson
