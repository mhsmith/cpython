--- conflicted
+++ resolved
@@ -3266,14 +3266,6 @@
 _listdir_windows_no_opendir(path_t *path, PyObject *list)
 {
     static char *keywords[] = {"path", NULL};
-<<<<<<< HEAD
-=======
-#ifdef HAVE_FDOPENDIR
-    int fd = -1;
-#endif /* HAVE_FDOPENDIR */
-
-#if defined(MS_WINDOWS) && !defined(HAVE_OPENDIR)
->>>>>>> b5dd6d22
     PyObject *v;
     HANDLE hFindFile = INVALID_HANDLE_VALUE;
     BOOL result;
@@ -3475,22 +3467,14 @@
     }
 
     if (dirp == NULL) {
-<<<<<<< HEAD
         list = path_error(path);
-=======
-        list = path_error("listdir", &path);
->>>>>>> b5dd6d22
 #ifdef HAVE_FDOPENDIR
         if (fd != -1) {
             Py_BEGIN_ALLOW_THREADS
             close(fd);
             Py_END_ALLOW_THREADS
         }
-<<<<<<< HEAD
-#endif
-=======
-#endif /* HAVE_FDOPENDIR */
->>>>>>> b5dd6d22
+#endif
         goto exit;
     }
     if ((list = PyList_New(0)) == NULL) {
@@ -3536,11 +3520,7 @@
 #ifdef HAVE_FDOPENDIR
         if (fd > -1)
             rewinddir(dirp);
-<<<<<<< HEAD
-#endif
-=======
-#endif /* HAVE_FDOPENDIR */
->>>>>>> b5dd6d22
+#endif
         closedir(dirp);
         Py_END_ALLOW_THREADS
     }
