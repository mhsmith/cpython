"""Support code for distutils test cases."""
import os
import shutil
import tempfile
import unittest
import sysconfig
from copy import deepcopy

from distutils import log
from distutils.log import DEBUG, INFO, WARN, ERROR, FATAL
from distutils.core import Distribution


class LoggingSilencer(object):

    def setUp(self):
        super().setUp()
        self.threshold = log.set_threshold(log.FATAL)
        # catching warnings
        # when log will be replaced by logging
        # we won't need such monkey-patch anymore
        self._old_log = log.Log._log
        log.Log._log = self._log
        self.logs = []

    def tearDown(self):
        log.set_threshold(self.threshold)
        log.Log._log = self._old_log
        super().tearDown()

    def _log(self, level, msg, args):
        if level not in (DEBUG, INFO, WARN, ERROR, FATAL):
            raise ValueError('%s wrong log level' % str(level))
        self.logs.append((level, msg, args))

    def get_logs(self, *levels):
        def _format(msg, args):
            if len(args) == 0:
                return msg
            return msg % args
        return [_format(msg, args) for level, msg, args
                in self.logs if level in levels]

    def clear_logs(self):
        self.logs = []


class TempdirManager(object):
    """Mix-in class that handles temporary directories for test cases.

    This is intended to be used with unittest.TestCase.
    """

    def setUp(self):
        super().setUp()
        self.tempdirs = []

    def tearDown(self):
        super().tearDown()
        while self.tempdirs:
            d = self.tempdirs.pop()
            shutil.rmtree(d, os.name in ('nt', 'cygwin'))

    def mkdtemp(self):
        """Create a temporary directory that will be cleaned up.

        Returns the path of the directory.
        """
        d = tempfile.mkdtemp()
        self.tempdirs.append(d)
        return d

    def write_file(self, path, content='xxx'):
        """Writes a file in the given path.


        path can be a string or a sequence.
        """
        if isinstance(path, (list, tuple)):
            path = os.path.join(*path)
        f = open(path, 'w')
        try:
            f.write(content)
        finally:
            f.close()

    def create_dist(self, pkg_name='foo', **kw):
        """Will generate a test environment.

        This function creates:
         - a Distribution instance using keywords
         - a temporary directory with a package structure

        It returns the package directory and the distribution
        instance.
        """
        tmp_dir = self.mkdtemp()
        pkg_dir = os.path.join(tmp_dir, pkg_name)
        os.mkdir(pkg_dir)
        dist = Distribution(attrs=kw)

        return pkg_dir, dist


class DummyCommand:
    """Class to store options for retrieval via set_undefined_options()."""

    def __init__(self, **kwargs):
        for kw, val in kwargs.items():
            setattr(self, kw, val)

    def ensure_finalized(self):
        pass


class EnvironGuard(object):

    def setUp(self):
        super(EnvironGuard, self).setUp()
        self.old_environ = deepcopy(os.environ)

    def tearDown(self):
        for key, value in self.old_environ.items():
            if os.environ.get(key) != value:
                os.environ[key] = value

        for key in tuple(os.environ.keys()):
            if key not in self.old_environ:
                del os.environ[key]

        super(EnvironGuard, self).tearDown()


def copy_xxmodule_c(directory):
    """Helper for tests that need the xxmodule.c source file.

    Example use:

<<<<<<< HEAD
            def test_compile(self):
                copy_xxmodule_c(self.tmpdir)
                self.assertIn('xxmodule.c', os.listdir(self.tmpdir)
=======
        def test_compile(self):
            copy_xxmodule_c(self.tmpdir)
            self.assertIn('xxmodule.c', os.listdir(self.tmpdir)
>>>>>>> 36aa372f

    If the source file can be found, it will be copied to *directory*.  If not,
    the test will be skipped.  Errors during copy are not caught.
    """
    filename = _get_xxmodule_path()
    if filename is None:
        raise unittest.SkipTest('cannot find xxmodule.c (test must run in '
                                'the python build dir)')
    shutil.copy(filename, directory)


def _get_xxmodule_path():
    srcdir = sysconfig.get_config_var('srcdir')
    candidates = [
        # use installed copy if available
        os.path.join(os.path.dirname(__file__), 'xxmodule.c'),
        # otherwise try using copy from build directory
        os.path.join(srcdir, 'Modules', 'xxmodule.c'),
        # srcdir mysteriously can be $srcdir/Lib/distutils/tests when
        # this file is run from its parent directory, so walk up the
        # tree to find the real srcdir
        os.path.join(srcdir, '..', '..', '..', 'Modules', 'xxmodule.c'),
    ]
    for path in candidates:
        if os.path.exists(path):
            return path<|MERGE_RESOLUTION|>--- conflicted
+++ resolved
@@ -136,15 +136,9 @@
 
     Example use:
 
-<<<<<<< HEAD
-            def test_compile(self):
-                copy_xxmodule_c(self.tmpdir)
-                self.assertIn('xxmodule.c', os.listdir(self.tmpdir)
-=======
         def test_compile(self):
             copy_xxmodule_c(self.tmpdir)
             self.assertIn('xxmodule.c', os.listdir(self.tmpdir)
->>>>>>> 36aa372f
 
     If the source file can be found, it will be copied to *directory*.  If not,
     the test will be skipped.  Errors during copy are not caught.
