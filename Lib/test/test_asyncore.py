import asyncore
import unittest
import select
import os
import socket
import sys
import time
import warnings
import errno
import struct

from test import support
from test.support import TESTFN, run_unittest, unlink
from io import BytesIO
from io import StringIO

try:
    import threading
except ImportError:
    threading = None

HOST = support.HOST

HAS_UNIX_SOCKETS = hasattr(socket, 'AF_UNIX')

class dummysocket:
    def __init__(self):
        self.closed = False

    def close(self):
        self.closed = True

    def fileno(self):
        return 42

class dummychannel:
    def __init__(self):
        self.socket = dummysocket()

    def close(self):
        self.socket.close()

class exitingdummy:
    def __init__(self):
        pass

    def handle_read_event(self):
        raise asyncore.ExitNow()

    handle_write_event = handle_read_event
    handle_close = handle_read_event
    handle_expt_event = handle_read_event

class crashingdummy:
    def __init__(self):
        self.error_handled = False

    def handle_read_event(self):
        raise Exception()

    handle_write_event = handle_read_event
    handle_close = handle_read_event
    handle_expt_event = handle_read_event

    def handle_error(self):
        self.error_handled = True

# used when testing senders; just collects what it gets until newline is sent
def capture_server(evt, buf, serv):
    try:
        serv.listen(5)
        conn, addr = serv.accept()
    except socket.timeout:
        pass
    else:
        n = 200
        while n > 0:
            r, w, e = select.select([conn], [], [])
            if r:
                data = conn.recv(10)
                # keep everything except for the newline terminator
                buf.write(data.replace(b'\n', b''))
                if b'\n' in data:
                    break
            n -= 1
            time.sleep(0.01)

        conn.close()
    finally:
        serv.close()
        evt.set()

def bind_af_aware(sock, addr):
    """Helper function to bind a socket according to its family."""
    if HAS_UNIX_SOCKETS and sock.family == socket.AF_UNIX:
        # Make sure the path doesn't exist.
        unlink(addr)
    sock.bind(addr)


class HelperFunctionTests(unittest.TestCase):
    def test_readwriteexc(self):
        # Check exception handling behavior of read, write and _exception

        # check that ExitNow exceptions in the object handler method
        # bubbles all the way up through asyncore read/write/_exception calls
        tr1 = exitingdummy()
        self.assertRaises(asyncore.ExitNow, asyncore.read, tr1)
        self.assertRaises(asyncore.ExitNow, asyncore.write, tr1)
        self.assertRaises(asyncore.ExitNow, asyncore._exception, tr1)

        # check that an exception other than ExitNow in the object handler
        # method causes the handle_error method to get called
        tr2 = crashingdummy()
        asyncore.read(tr2)
        self.assertEqual(tr2.error_handled, True)

        tr2 = crashingdummy()
        asyncore.write(tr2)
        self.assertEqual(tr2.error_handled, True)

        tr2 = crashingdummy()
        asyncore._exception(tr2)
        self.assertEqual(tr2.error_handled, True)

    # asyncore.readwrite uses constants in the select module that
    # are not present in Windows systems (see this thread:
    # http://mail.python.org/pipermail/python-list/2001-October/109973.html)
    # These constants should be present as long as poll is available

    @unittest.skipUnless(hasattr(select, 'poll'), 'select.poll required')
    def test_readwrite(self):
        # Check that correct methods are called by readwrite()

        attributes = ('read', 'expt', 'write', 'closed', 'error_handled')

        expected = (
            (select.POLLIN, 'read'),
            (select.POLLPRI, 'expt'),
            (select.POLLOUT, 'write'),
            (select.POLLERR, 'closed'),
            (select.POLLHUP, 'closed'),
            (select.POLLNVAL, 'closed'),
            )

        class testobj:
            def __init__(self):
                self.read = False
                self.write = False
                self.closed = False
                self.expt = False
                self.error_handled = False

            def handle_read_event(self):
                self.read = True

            def handle_write_event(self):
                self.write = True

            def handle_close(self):
                self.closed = True

            def handle_expt_event(self):
                self.expt = True

            def handle_error(self):
                self.error_handled = True

        for flag, expectedattr in expected:
            tobj = testobj()
            self.assertEqual(getattr(tobj, expectedattr), False)
            asyncore.readwrite(tobj, flag)

            # Only the attribute modified by the routine we expect to be
            # called should be True.
            for attr in attributes:
                self.assertEqual(getattr(tobj, attr), attr==expectedattr)

            # check that ExitNow exceptions in the object handler method
            # bubbles all the way up through asyncore readwrite call
            tr1 = exitingdummy()
            self.assertRaises(asyncore.ExitNow, asyncore.readwrite, tr1, flag)

            # check that an exception other than ExitNow in the object handler
            # method causes the handle_error method to get called
            tr2 = crashingdummy()
            self.assertEqual(tr2.error_handled, False)
            asyncore.readwrite(tr2, flag)
            self.assertEqual(tr2.error_handled, True)

    def test_closeall(self):
        self.closeall_check(False)

    def test_closeall_default(self):
        self.closeall_check(True)

    def closeall_check(self, usedefault):
        # Check that close_all() closes everything in a given map

        l = []
        testmap = {}
        for i in range(10):
            c = dummychannel()
            l.append(c)
            self.assertEqual(c.socket.closed, False)
            testmap[i] = c

        if usedefault:
            socketmap = asyncore.socket_map
            try:
                asyncore.socket_map = testmap
                asyncore.close_all()
            finally:
                testmap, asyncore.socket_map = asyncore.socket_map, socketmap
        else:
            asyncore.close_all(testmap)

        self.assertEqual(len(testmap), 0)

        for c in l:
            self.assertEqual(c.socket.closed, True)

    def test_compact_traceback(self):
        try:
            raise Exception("I don't like spam!")
        except:
            real_t, real_v, real_tb = sys.exc_info()
            r = asyncore.compact_traceback()
        else:
            self.fail("Expected exception")

        (f, function, line), t, v, info = r
        self.assertEqual(os.path.split(f)[-1], 'test_asyncore.py')
        self.assertEqual(function, 'test_compact_traceback')
        self.assertEqual(t, real_t)
        self.assertEqual(v, real_v)
        self.assertEqual(info, '[%s|%s|%s]' % (f, function, line))


class DispatcherTests(unittest.TestCase):
    def setUp(self):
        pass

    def tearDown(self):
        asyncore.close_all()

    def test_basic(self):
        d = asyncore.dispatcher()
        self.assertEqual(d.readable(), True)
        self.assertEqual(d.writable(), True)

    def test_repr(self):
        d = asyncore.dispatcher()
        self.assertEqual(repr(d), '<asyncore.dispatcher at %#x>' % id(d))

    def test_log(self):
        d = asyncore.dispatcher()

        # capture output of dispatcher.log() (to stderr)
        fp = StringIO()
        stderr = sys.stderr
        l1 = "Lovely spam! Wonderful spam!"
        l2 = "I don't like spam!"
        try:
            sys.stderr = fp
            d.log(l1)
            d.log(l2)
        finally:
            sys.stderr = stderr

        lines = fp.getvalue().splitlines()
        self.assertEqual(lines, ['log: %s' % l1, 'log: %s' % l2])

    def test_log_info(self):
        d = asyncore.dispatcher()

        # capture output of dispatcher.log_info() (to stdout via print)
        fp = StringIO()
        stdout = sys.stdout
        l1 = "Have you got anything without spam?"
        l2 = "Why can't she have egg bacon spam and sausage?"
        l3 = "THAT'S got spam in it!"
        try:
            sys.stdout = fp
            d.log_info(l1, 'EGGS')
            d.log_info(l2)
            d.log_info(l3, 'SPAM')
        finally:
            sys.stdout = stdout

        lines = fp.getvalue().splitlines()
        expected = ['EGGS: %s' % l1, 'info: %s' % l2, 'SPAM: %s' % l3]

        self.assertEqual(lines, expected)

    def test_unhandled(self):
        d = asyncore.dispatcher()
        d.ignore_log_types = ()

        # capture output of dispatcher.log_info() (to stdout via print)
        fp = StringIO()
        stdout = sys.stdout
        try:
            sys.stdout = fp
            d.handle_expt()
            d.handle_read()
            d.handle_write()
            d.handle_connect()
        finally:
            sys.stdout = stdout

        lines = fp.getvalue().splitlines()
        expected = ['warning: unhandled incoming priority event',
                    'warning: unhandled read event',
                    'warning: unhandled write event',
                    'warning: unhandled connect event']
        self.assertEqual(lines, expected)

    def test_issue_8594(self):
        # XXX - this test is supposed to be removed in next major Python
        # version
        d = asyncore.dispatcher(socket.socket())
        # make sure the error message no longer refers to the socket
        # object but the dispatcher instance instead
        self.assertRaisesRegex(AttributeError, 'dispatcher instance',
                               getattr, d, 'foo')
        # cheap inheritance with the underlying socket is supposed
        # to still work but a DeprecationWarning is expected
        with warnings.catch_warnings(record=True) as w:
            warnings.simplefilter("always")
            family = d.family
            self.assertEqual(family, socket.AF_INET)
            self.assertEqual(len(w), 1)
            self.assertTrue(issubclass(w[0].category, DeprecationWarning))

    def test_strerror(self):
        # refers to bug #8573
        err = asyncore._strerror(errno.EPERM)
        if hasattr(os, 'strerror'):
            self.assertEqual(err, os.strerror(errno.EPERM))
        err = asyncore._strerror(-1)
        self.assertTrue(err != "")


class dispatcherwithsend_noread(asyncore.dispatcher_with_send):
    def readable(self):
        return False

    def handle_connect(self):
        pass

class DispatcherWithSendTests(unittest.TestCase):
    usepoll = False

    def setUp(self):
        pass

    def tearDown(self):
        asyncore.close_all()

    @unittest.skipUnless(threading, 'Threading required for this test.')
    @support.reap_threads
    def test_send(self):
        evt = threading.Event()
        sock = socket.socket()
        sock.settimeout(3)
        port = support.bind_port(sock)

        cap = BytesIO()
        args = (evt, cap, sock)
        t = threading.Thread(target=capture_server, args=args)
        t.start()
        try:
            # wait a little longer for the server to initialize (it sometimes
            # refuses connections on slow machines without this wait)
            time.sleep(0.2)

            data = b"Suppose there isn't a 16-ton weight?"
            d = dispatcherwithsend_noread()
            d.create_socket()
            d.connect((HOST, port))

            # give time for socket to connect
            time.sleep(0.1)

            d.send(data)
            d.send(data)
            d.send(b'\n')

            n = 1000
            while d.out_buffer and n > 0:
                asyncore.poll()
                n -= 1

            evt.wait()

            self.assertEqual(cap.getvalue(), data*2)
        finally:
            t.join()


class DispatcherWithSendTests_UsePoll(DispatcherWithSendTests):
    usepoll = True

@unittest.skipUnless(hasattr(asyncore, 'file_wrapper'),
                     'asyncore.file_wrapper required')
class FileWrapperTest(unittest.TestCase):
    def setUp(self):
        self.d = b"It's not dead, it's sleeping!"
        with open(TESTFN, 'wb') as file:
            file.write(self.d)

    def tearDown(self):
        unlink(TESTFN)

    def test_recv(self):
        fd = os.open(TESTFN, os.O_RDONLY)
        w = asyncore.file_wrapper(fd)
        os.close(fd)

        self.assertNotEqual(w.fd, fd)
        self.assertNotEqual(w.fileno(), fd)
        self.assertEqual(w.recv(13), b"It's not dead")
        self.assertEqual(w.read(6), b", it's")
        w.close()
        self.assertRaises(OSError, w.read, 1)

    def test_send(self):
        d1 = b"Come again?"
        d2 = b"I want to buy some cheese."
        fd = os.open(TESTFN, os.O_WRONLY | os.O_APPEND)
        w = asyncore.file_wrapper(fd)
        os.close(fd)

        w.write(d1)
        w.send(d2)
        w.close()
        with open(TESTFN, 'rb') as file:
            self.assertEqual(file.read(), self.d + d1 + d2)

    @unittest.skipUnless(hasattr(asyncore, 'file_dispatcher'),
                         'asyncore.file_dispatcher required')
    def test_dispatcher(self):
        fd = os.open(TESTFN, os.O_RDONLY)
        data = []
        class FileDispatcher(asyncore.file_dispatcher):
            def handle_read(self):
                data.append(self.recv(29))
        s = FileDispatcher(fd)
        os.close(fd)
        asyncore.loop(timeout=0.01, use_poll=True, count=2)
        self.assertEqual(b"".join(data), self.d)


class BaseTestHandler(asyncore.dispatcher):

    def __init__(self, sock=None):
        asyncore.dispatcher.__init__(self, sock)
        self.flag = False

    def handle_accept(self):
        raise Exception("handle_accept not supposed to be called")

    def handle_accepted(self):
        raise Exception("handle_accepted not supposed to be called")

    def handle_connect(self):
        raise Exception("handle_connect not supposed to be called")

    def handle_expt(self):
        raise Exception("handle_expt not supposed to be called")

    def handle_close(self):
        raise Exception("handle_close not supposed to be called")

    def handle_error(self):
        raise


class BaseServer(asyncore.dispatcher):
    """A server which listens on an address and dispatches the
    connection to a handler.
    """

    def __init__(self, family, addr, handler=BaseTestHandler):
        asyncore.dispatcher.__init__(self)
        self.create_socket(family)
        self.set_reuse_addr()
        bind_af_aware(self.socket, addr)
        self.listen(5)
        self.handler = handler

    @property
    def address(self):
        return self.socket.getsockname()

    def handle_accepted(self, sock, addr):
        self.handler(sock)

    def handle_error(self):
        raise


class BaseClient(BaseTestHandler):

    def __init__(self, family, address):
        BaseTestHandler.__init__(self)
        self.create_socket(family)
        self.connect(address)

    def handle_connect(self):
        pass


class BaseTestAPI(unittest.TestCase):

    def tearDown(self):
        asyncore.close_all()

    def loop_waiting_for_flag(self, instance, timeout=5):
        timeout = float(timeout) / 100
        count = 100
        while asyncore.socket_map and count > 0:
            asyncore.loop(timeout=0.01, count=1, use_poll=self.use_poll)
            if instance.flag:
                return
            count -= 1
            time.sleep(timeout)
        self.fail("flag not set")

    def test_handle_connect(self):
        # make sure handle_connect is called on connect()

        class TestClient(BaseClient):
            def handle_connect(self):
                self.flag = True

        server = BaseServer(self.family, self.addr)
        client = TestClient(self.family, server.address)
        self.loop_waiting_for_flag(client)

    def test_handle_accept(self):
        # make sure handle_accept() is called when a client connects

        class TestListener(BaseTestHandler):

            def __init__(self, family, addr):
                BaseTestHandler.__init__(self)
                self.create_socket(family)
                bind_af_aware(self.socket, addr)
                self.listen(5)
                self.address = self.socket.getsockname()

            def handle_accept(self):
                self.flag = True

        server = TestListener(self.family, self.addr)
        client = BaseClient(self.family, server.address)
        self.loop_waiting_for_flag(server)

    def test_handle_accepted(self):
        # make sure handle_accepted() is called when a client connects

        class TestListener(BaseTestHandler):

            def __init__(self, family, addr):
                BaseTestHandler.__init__(self)
                self.create_socket(family)
                bind_af_aware(self.socket, addr)
                self.listen(5)
                self.address = self.socket.getsockname()

            def handle_accept(self):
                asyncore.dispatcher.handle_accept(self)

            def handle_accepted(self, sock, addr):
                sock.close()
                self.flag = True

        server = TestListener(self.family, self.addr)
        client = BaseClient(self.family, server.address)
        self.loop_waiting_for_flag(server)


    def test_handle_read(self):
        # make sure handle_read is called on data received

        class TestClient(BaseClient):
            def handle_read(self):
                self.flag = True

        class TestHandler(BaseTestHandler):
            def __init__(self, conn):
                BaseTestHandler.__init__(self, conn)
                self.send(b'x' * 1024)

        server = BaseServer(self.family, self.addr, TestHandler)
        client = TestClient(self.family, server.address)
        self.loop_waiting_for_flag(client)

    def test_handle_write(self):
        # make sure handle_write is called

        class TestClient(BaseClient):
            def handle_write(self):
                self.flag = True

        server = BaseServer(self.family, self.addr)
        client = TestClient(self.family, server.address)
        self.loop_waiting_for_flag(client)

    def test_handle_close(self):
        # make sure handle_close is called when the other end closes
        # the connection

        class TestClient(BaseClient):

            def handle_read(self):
                # in order to make handle_close be called we are supposed
                # to make at least one recv() call
                self.recv(1024)

            def handle_close(self):
                self.flag = True
                self.close()

        class TestHandler(BaseTestHandler):
            def __init__(self, conn):
                BaseTestHandler.__init__(self, conn)
                self.close()

        server = BaseServer(self.family, self.addr, TestHandler)
        client = TestClient(self.family, server.address)
        self.loop_waiting_for_flag(client)

    def test_handle_close_after_conn_broken(self):
        # Check that ECONNRESET/EPIPE is correctly handled (issues #5661 and
        # #11265).

        data = b'\0' * 128

        class TestClient(BaseClient):

            def handle_write(self):
                self.send(data)

            def handle_close(self):
                self.flag = True
                self.close()

            def handle_expt(self):
                self.flag = True
                self.close()

        class TestHandler(BaseTestHandler):

            def handle_read(self):
                self.recv(len(data))
                self.close()

            def writable(self):
                return False

        server = BaseServer(self.family, self.addr, TestHandler)
        client = TestClient(self.family, server.address)
        self.loop_waiting_for_flag(client)

    @unittest.skipIf(sys.platform.startswith("sunos"),
                     "OOB support is broken on Solaris")
    def test_handle_expt(self):
        # Make sure handle_expt is called on OOB data received.
        # Note: this might fail on some platforms as OOB data is
        # tenuously supported and rarely used.
        if HAS_UNIX_SOCKETS and self.family == socket.AF_UNIX:
            self.skipTest("Not applicable to AF_UNIX sockets.")

        class TestClient(BaseClient):
            def handle_expt(self):
                self.socket.recv(1024, socket.MSG_OOB)
                self.flag = True

        class TestHandler(BaseTestHandler):
            def __init__(self, conn):
                BaseTestHandler.__init__(self, conn)
                self.socket.send(bytes(chr(244), 'latin-1'), socket.MSG_OOB)

        server = BaseServer(self.family, self.addr, TestHandler)
        client = TestClient(self.family, server.address)
        self.loop_waiting_for_flag(client)

    def test_handle_error(self):

        class TestClient(BaseClient):
            def handle_write(self):
                1.0 / 0
            def handle_error(self):
                self.flag = True
                try:
                    raise
                except ZeroDivisionError:
                    pass
                else:
                    raise Exception("exception not raised")

        server = BaseServer(self.family, self.addr)
        client = TestClient(self.family, server.address)
        self.loop_waiting_for_flag(client)

    def test_connection_attributes(self):
        server = BaseServer(self.family, self.addr)
        client = BaseClient(self.family, server.address)

        # we start disconnected
        self.assertFalse(server.connected)
        self.assertTrue(server.accepting)
        # this can't be taken for granted across all platforms
        #self.assertFalse(client.connected)
        self.assertFalse(client.accepting)

        # execute some loops so that client connects to server
        asyncore.loop(timeout=0.01, use_poll=self.use_poll, count=100)
        self.assertFalse(server.connected)
        self.assertTrue(server.accepting)
        self.assertTrue(client.connected)
        self.assertFalse(client.accepting)

        # disconnect the client
        client.close()
        self.assertFalse(server.connected)
        self.assertTrue(server.accepting)
        self.assertFalse(client.connected)
        self.assertFalse(client.accepting)

        # stop serving
        server.close()
        self.assertFalse(server.connected)
        self.assertFalse(server.accepting)

    def test_create_socket(self):
        s = asyncore.dispatcher()
        s.create_socket(self.family)
        self.assertEqual(s.socket.family, self.family)
        SOCK_NONBLOCK = getattr(socket, 'SOCK_NONBLOCK', 0)
        self.assertEqual(s.socket.type, socket.SOCK_STREAM | SOCK_NONBLOCK)

    def test_bind(self):
        if HAS_UNIX_SOCKETS and self.family == socket.AF_UNIX:
            self.skipTest("Not applicable to AF_UNIX sockets.")
        s1 = asyncore.dispatcher()
        s1.create_socket(self.family)
        s1.bind(self.addr)
        s1.listen(5)
        port = s1.socket.getsockname()[1]

        s2 = asyncore.dispatcher()
        s2.create_socket(self.family)
        # EADDRINUSE indicates the socket was correctly bound
        self.assertRaises(socket.error, s2.bind, (self.addr[0], port))

    def test_set_reuse_addr(self):
        if HAS_UNIX_SOCKETS and self.family == socket.AF_UNIX:
            self.skipTest("Not applicable to AF_UNIX sockets.")
        sock = socket.socket(self.family)
        try:
            sock.setsockopt(socket.SOL_SOCKET, socket.SO_REUSEADDR, 1)
        except socket.error:
            unittest.skip("SO_REUSEADDR not supported on this platform")
        else:
            # if SO_REUSEADDR succeeded for sock we expect asyncore
            # to do the same
            s = asyncore.dispatcher(socket.socket(self.family))
            self.assertFalse(s.socket.getsockopt(socket.SOL_SOCKET,
                                                 socket.SO_REUSEADDR))
            s.socket.close()
            s.create_socket(self.family)
            s.set_reuse_addr()
            self.assertTrue(s.socket.getsockopt(socket.SOL_SOCKET,
                                                 socket.SO_REUSEADDR))
        finally:
            sock.close()

    @unittest.skipUnless(threading, 'Threading required for this test.')
    @support.reap_threads
    def test_quick_connect(self):
        # see: http://bugs.python.org/issue10340
        if self.family in (socket.AF_INET, getattr(socket, "AF_INET6", object())):
            server = BaseServer(self.family, self.addr)
            t = threading.Thread(target=lambda: asyncore.loop(timeout=0.1,
                                                              count=500))
            t.start()

            for x in range(20):
                s = socket.socket(self.family, socket.SOCK_STREAM)
                s.setsockopt(socket.SOL_SOCKET, socket.SO_LINGER,
                             struct.pack('ii', 1, 0))
                s.connect(server.address)
                s.close()


class TestAPI_UseIPv4Sockets(BaseTestAPI):
    family = socket.AF_INET
    addr = (HOST, 0)

@unittest.skipUnless(support.IPV6_ENABLED, 'IPv6 support required')
class TestAPI_UseIPv6Sockets(BaseTestAPI):
    family = socket.AF_INET6
    addr = ('::1', 0)

@unittest.skipUnless(HAS_UNIX_SOCKETS, 'Unix sockets required')
class TestAPI_UseUnixSockets(BaseTestAPI):
    if HAS_UNIX_SOCKETS:
        family = socket.AF_UNIX
    addr = support.TESTFN

<<<<<<< HEAD
    def tearDown(self):
        unlink(self.addr)
        BaseTestAPI.tearDown(self)

class TestAPI_UseIPv4Select(TestAPI_UseIPv4Sockets):
    use_poll = False

@unittest.skipUnless(hasattr(select, 'poll'), 'select.poll required')
class TestAPI_UseIPv4Poll(TestAPI_UseIPv4Sockets):
    use_poll = True
=======
        for x in range(20):
            s = socket.socket(socket.AF_INET, socket.SOCK_STREAM)
            s.settimeout(.2)
            s.setsockopt(socket.SOL_SOCKET, socket.SO_LINGER,
                         struct.pack('ii', 1, 0))
            try:
                s.connect(server.address)
            except socket.error:
                pass
            finally:
                s.close()
>>>>>>> a3481e70

class TestAPI_UseIPv6Select(TestAPI_UseIPv6Sockets):
    use_poll = False

@unittest.skipUnless(hasattr(select, 'poll'), 'select.poll required')
class TestAPI_UseIPv6Poll(TestAPI_UseIPv6Sockets):
    use_poll = True

class TestAPI_UseUnixSocketsSelect(TestAPI_UseUnixSockets):
    use_poll = False

@unittest.skipUnless(hasattr(select, 'poll'), 'select.poll required')
class TestAPI_UseUnixSocketsPoll(TestAPI_UseUnixSockets):
    use_poll = True

def test_main():
    tests = [HelperFunctionTests, DispatcherTests, DispatcherWithSendTests,
            DispatcherWithSendTests_UsePoll, FileWrapperTest,
            TestAPI_UseIPv4Select, TestAPI_UseIPv4Poll, TestAPI_UseIPv6Select,
            TestAPI_UseIPv6Poll, TestAPI_UseUnixSocketsSelect,
            TestAPI_UseUnixSocketsPoll]
    run_unittest(*tests)

if __name__ == "__main__":
    test_main()<|MERGE_RESOLUTION|>--- conflicted
+++ resolved
@@ -789,43 +789,8 @@
                                                               count=500))
             t.start()
 
-            for x in range(20):
-                s = socket.socket(self.family, socket.SOCK_STREAM)
-                s.setsockopt(socket.SOL_SOCKET, socket.SO_LINGER,
-                             struct.pack('ii', 1, 0))
-                s.connect(server.address)
-                s.close()
-
-
-class TestAPI_UseIPv4Sockets(BaseTestAPI):
-    family = socket.AF_INET
-    addr = (HOST, 0)
-
-@unittest.skipUnless(support.IPV6_ENABLED, 'IPv6 support required')
-class TestAPI_UseIPv6Sockets(BaseTestAPI):
-    family = socket.AF_INET6
-    addr = ('::1', 0)
-
-@unittest.skipUnless(HAS_UNIX_SOCKETS, 'Unix sockets required')
-class TestAPI_UseUnixSockets(BaseTestAPI):
-    if HAS_UNIX_SOCKETS:
-        family = socket.AF_UNIX
-    addr = support.TESTFN
-
-<<<<<<< HEAD
-    def tearDown(self):
-        unlink(self.addr)
-        BaseTestAPI.tearDown(self)
-
-class TestAPI_UseIPv4Select(TestAPI_UseIPv4Sockets):
-    use_poll = False
-
-@unittest.skipUnless(hasattr(select, 'poll'), 'select.poll required')
-class TestAPI_UseIPv4Poll(TestAPI_UseIPv4Sockets):
-    use_poll = True
-=======
-        for x in range(20):
-            s = socket.socket(socket.AF_INET, socket.SOCK_STREAM)
+
+            s = socket.socket(self.family, socket.SOCK_STREAM)
             s.settimeout(.2)
             s.setsockopt(socket.SOL_SOCKET, socket.SO_LINGER,
                          struct.pack('ii', 1, 0))
@@ -835,7 +800,32 @@
                 pass
             finally:
                 s.close()
->>>>>>> a3481e70
+
+class TestAPI_UseIPv4Sockets(BaseTestAPI):
+    family = socket.AF_INET
+    addr = (HOST, 0)
+
+@unittest.skipUnless(support.IPV6_ENABLED, 'IPv6 support required')
+class TestAPI_UseIPv6Sockets(BaseTestAPI):
+    family = socket.AF_INET6
+    addr = ('::1', 0)
+
+@unittest.skipUnless(HAS_UNIX_SOCKETS, 'Unix sockets required')
+class TestAPI_UseUnixSockets(BaseTestAPI):
+    if HAS_UNIX_SOCKETS:
+        family = socket.AF_UNIX
+    addr = support.TESTFN
+
+    def tearDown(self):
+        unlink(self.addr)
+        BaseTestAPI.tearDown(self)
+
+class TestAPI_UseIPv4Select(TestAPI_UseIPv4Sockets):
+    use_poll = False
+
+@unittest.skipUnless(hasattr(select, 'poll'), 'select.poll required')
+class TestAPI_UseIPv4Poll(TestAPI_UseIPv4Sockets):
+    use_poll = True
 
 class TestAPI_UseIPv6Select(TestAPI_UseIPv6Sockets):
     use_poll = False
