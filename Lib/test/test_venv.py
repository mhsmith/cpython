"""
Test harness for the venv module.

Copyright (C) 2011-2012 Vinay Sajip.
Licensed to the PSF under a contributor agreement.
"""

import contextlib
import ensurepip
import os
import os.path
import pathlib
import re
import shutil
import struct
import subprocess
import sys
import sysconfig
import tempfile
from test.support import (captured_stdout, captured_stderr,
                          skip_if_broken_multiprocessing_synchronize, verbose,
<<<<<<< HEAD
                          requires_subprocess, is_android, is_emscripten, is_wasi,
                          requires_venv_with_pip, TEST_HOME_DIR,
=======
                          requires_subprocess, is_apple_mobile, is_emscripten,
                          is_wasi, requires_venv_with_pip, TEST_HOME_DIR,
>>>>>>> 318f2190
                          requires_resource, copy_python_src_ignore)
from test.support.os_helper import (can_symlink, EnvironmentVarGuard, rmtree)
import unittest
import venv
from unittest.mock import patch, Mock

try:
    import ctypes
except ImportError:
    ctypes = None

# Platforms that set sys._base_executable can create venvs from within
# another venv, so no need to skip tests that require venv.create().
requireVenvCreate = unittest.skipUnless(
    sys.prefix == sys.base_prefix
    or sys._base_executable != sys.executable,
    'cannot run venv.create from within a venv on this platform')

<<<<<<< HEAD
if is_emscripten or is_wasi or is_android:
    raise unittest.SkipTest("venv is not available on this platform")
=======
# Skip tests on WASM platforms, plus iOS/tvOS/watchOS
if is_apple_mobile or is_emscripten or is_wasi:
    raise unittest.SkipTest(f"venv tests not required on {sys.platform}")

>>>>>>> 318f2190

@requires_subprocess()
def check_output(cmd, encoding=None):
    p = subprocess.Popen(cmd,
        stdout=subprocess.PIPE,
        stderr=subprocess.PIPE,
        env={**os.environ, "PYTHONHOME": ""})
    out, err = p.communicate()
    if p.returncode:
        if verbose and err:
            print(err.decode(encoding or 'utf-8', 'backslashreplace'))
        raise subprocess.CalledProcessError(
            p.returncode, cmd, out, err)
    if encoding:
        return (
            out.decode(encoding, 'backslashreplace'),
            err.decode(encoding, 'backslashreplace'),
        )
    return out, err

class BaseTest(unittest.TestCase):
    """Base class for venv tests."""
    maxDiff = 80 * 50

    def setUp(self):
        self.env_dir = os.path.realpath(tempfile.mkdtemp())
        if os.name == 'nt':
            self.bindir = 'Scripts'
            self.lib = ('Lib',)
            self.include = 'Include'
        else:
            self.bindir = 'bin'
            self.lib = ('lib', 'python%d.%d' % sys.version_info[:2])
            self.include = 'include'
        executable = sys._base_executable
        self.exe = os.path.split(executable)[-1]
        if (sys.platform == 'win32'
            and os.path.lexists(executable)
            and not os.path.exists(executable)):
            self.cannot_link_exe = True
        else:
            self.cannot_link_exe = False

    def tearDown(self):
        rmtree(self.env_dir)

    def envpy(self, *, real_env_dir=False):
        if real_env_dir:
            env_dir = os.path.realpath(self.env_dir)
        else:
            env_dir = self.env_dir
        return os.path.join(env_dir, self.bindir, self.exe)

    def run_with_capture(self, func, *args, **kwargs):
        with captured_stdout() as output:
            with captured_stderr() as error:
                func(*args, **kwargs)
        return output.getvalue(), error.getvalue()

    def get_env_file(self, *args):
        return os.path.join(self.env_dir, *args)

    def get_text_file_contents(self, *args, encoding='utf-8'):
        with open(self.get_env_file(*args), 'r', encoding=encoding) as f:
            result = f.read()
        return result

class BasicTest(BaseTest):
    """Test venv module functionality."""

    def isdir(self, *args):
        fn = self.get_env_file(*args)
        self.assertTrue(os.path.isdir(fn))

    def test_defaults_with_str_path(self):
        """
        Test the create function with default arguments and a str path.
        """
        rmtree(self.env_dir)
        self.run_with_capture(venv.create, self.env_dir)
        self._check_output_of_default_create()

    def test_defaults_with_pathlib_path(self):
        """
        Test the create function with default arguments and a pathlib.Path path.
        """
        rmtree(self.env_dir)
        self.run_with_capture(venv.create, pathlib.Path(self.env_dir))
        self._check_output_of_default_create()

    def _check_output_of_default_create(self):
        self.isdir(self.bindir)
        self.isdir(self.include)
        self.isdir(*self.lib)
        # Issue 21197
        p = self.get_env_file('lib64')
        conditions = ((struct.calcsize('P') == 8) and (os.name == 'posix') and
                      (sys.platform != 'darwin'))
        if conditions:
            self.assertTrue(os.path.islink(p))
        else:
            self.assertFalse(os.path.exists(p))
        data = self.get_text_file_contents('pyvenv.cfg')
        executable = sys._base_executable
        path = os.path.dirname(executable)
        self.assertIn('home = %s' % path, data)
        self.assertIn('executable = %s' %
                      os.path.realpath(sys.executable), data)
        copies = '' if os.name=='nt' else ' --copies'
        cmd = (f'command = {sys.executable} -m venv{copies} --without-pip '
               f'--without-scm-ignore-files {self.env_dir}')
        self.assertIn(cmd, data)
        fn = self.get_env_file(self.bindir, self.exe)
        if not os.path.exists(fn):  # diagnostics for Windows buildbot failures
            bd = self.get_env_file(self.bindir)
            print('Contents of %r:' % bd)
            print('    %r' % os.listdir(bd))
        self.assertTrue(os.path.exists(fn), 'File %r should exist.' % fn)

    def test_config_file_command_key(self):
        options = [
            (None, None, None),  # Default case.
            ('--copies', 'symlinks', False),
            ('--without-pip', 'with_pip', False),
            ('--system-site-packages', 'system_site_packages', True),
            ('--clear', 'clear', True),
            ('--upgrade', 'upgrade', True),
            ('--upgrade-deps', 'upgrade_deps', True),
            ('--prompt="foobar"', 'prompt', 'foobar'),
            ('--without-scm-ignore-files', 'scm_ignore_files', frozenset()),
        ]
        for opt, attr, value in options:
            with self.subTest(opt=opt, attr=attr, value=value):
                rmtree(self.env_dir)
                if not attr:
                    kwargs = {}
                else:
                    kwargs = {attr: value}
                b = venv.EnvBuilder(**kwargs)
                b.upgrade_dependencies = Mock() # avoid pip command to upgrade deps
                b._setup_pip = Mock() # avoid pip setup
                self.run_with_capture(b.create, self.env_dir)
                data = self.get_text_file_contents('pyvenv.cfg')
                if not attr or opt.endswith('git'):
                    for opt in ('--system-site-packages', '--clear', '--upgrade',
                                '--upgrade-deps', '--prompt'):
                        self.assertNotRegex(data, rf'command = .* {opt}')
                elif os.name=='nt' and attr=='symlinks':
                    pass
                else:
                    self.assertRegex(data, rf'command = .* {opt}')

    def test_prompt(self):
        env_name = os.path.split(self.env_dir)[1]

        rmtree(self.env_dir)
        builder = venv.EnvBuilder()
        self.run_with_capture(builder.create, self.env_dir)
        context = builder.ensure_directories(self.env_dir)
        data = self.get_text_file_contents('pyvenv.cfg')
        self.assertEqual(context.prompt, env_name)
        self.assertNotIn("prompt = ", data)

        rmtree(self.env_dir)
        builder = venv.EnvBuilder(prompt='My prompt')
        self.run_with_capture(builder.create, self.env_dir)
        context = builder.ensure_directories(self.env_dir)
        data = self.get_text_file_contents('pyvenv.cfg')
        self.assertEqual(context.prompt, 'My prompt')
        self.assertIn("prompt = 'My prompt'\n", data)

        rmtree(self.env_dir)
        builder = venv.EnvBuilder(prompt='.')
        cwd = os.path.basename(os.getcwd())
        self.run_with_capture(builder.create, self.env_dir)
        context = builder.ensure_directories(self.env_dir)
        data = self.get_text_file_contents('pyvenv.cfg')
        self.assertEqual(context.prompt, cwd)
        self.assertIn("prompt = '%s'\n" % cwd, data)

    def test_upgrade_dependencies(self):
        builder = venv.EnvBuilder()
        bin_path = 'bin'
        python_exe = os.path.split(sys.executable)[1]
        if sys.platform == 'win32':
            bin_path = 'Scripts'
            if os.path.normcase(os.path.splitext(python_exe)[0]).endswith('_d'):
                python_exe = 'python_d.exe'
            else:
                python_exe = 'python.exe'
        with tempfile.TemporaryDirectory() as fake_env_dir:
            expect_exe = os.path.normcase(
                os.path.join(fake_env_dir, bin_path, python_exe)
            )
            if sys.platform == 'win32':
                expect_exe = os.path.normcase(os.path.realpath(expect_exe))

            def pip_cmd_checker(cmd, **kwargs):
                cmd[0] = os.path.normcase(cmd[0])
                self.assertEqual(
                    cmd,
                    [
                        expect_exe,
                        '-m',
                        'pip',
                        'install',
                        '--upgrade',
                        'pip',
                    ]
                )

            fake_context = builder.ensure_directories(fake_env_dir)
            with patch('venv.subprocess.check_output', pip_cmd_checker):
                builder.upgrade_dependencies(fake_context)

    @requireVenvCreate
    def test_prefixes(self):
        """
        Test that the prefix values are as expected.
        """
        # check a venv's prefixes
        rmtree(self.env_dir)
        self.run_with_capture(venv.create, self.env_dir)
        cmd = [self.envpy(), '-c', None]
        for prefix, expected in (
            ('prefix', self.env_dir),
            ('exec_prefix', self.env_dir),
            ('base_prefix', sys.base_prefix),
            ('base_exec_prefix', sys.base_exec_prefix)):
            cmd[2] = 'import sys; print(sys.%s)' % prefix
            out, err = check_output(cmd)
            self.assertEqual(out.strip(), expected.encode(), prefix)

    @requireVenvCreate
    def test_sysconfig(self):
        """
        Test that the sysconfig functions work in a virtual environment.
        """
        rmtree(self.env_dir)
        self.run_with_capture(venv.create, self.env_dir, symlinks=False)
        cmd = [self.envpy(), '-c', None]
        for call, expected in (
            # installation scheme
            ('get_preferred_scheme("prefix")', 'venv'),
            ('get_default_scheme()', 'venv'),
            # build environment
            ('is_python_build()', str(sysconfig.is_python_build())),
            ('get_makefile_filename()', sysconfig.get_makefile_filename()),
            ('get_config_h_filename()', sysconfig.get_config_h_filename()),
            ('get_config_var("Py_GIL_DISABLED")',
             str(sysconfig.get_config_var("Py_GIL_DISABLED")))):
            with self.subTest(call):
                cmd[2] = 'import sysconfig; print(sysconfig.%s)' % call
                out, err = check_output(cmd, encoding='utf-8')
                self.assertEqual(out.strip(), expected, err)
        for attr, expected in (
            ('executable', self.envpy()),
            # Usually compare to sys.executable, but if we're running in our own
            # venv then we really need to compare to our base executable
            ('_base_executable', sys._base_executable),
        ):
            with self.subTest(attr):
                cmd[2] = f'import sys; print(sys.{attr})'
                out, err = check_output(cmd, encoding='utf-8')
                self.assertEqual(out.strip(), expected, err)

    @requireVenvCreate
    @unittest.skipUnless(can_symlink(), 'Needs symlinks')
    def test_sysconfig_symlinks(self):
        """
        Test that the sysconfig functions work in a virtual environment.
        """
        rmtree(self.env_dir)
        self.run_with_capture(venv.create, self.env_dir, symlinks=True)
        cmd = [self.envpy(), '-c', None]
        for call, expected in (
            # installation scheme
            ('get_preferred_scheme("prefix")', 'venv'),
            ('get_default_scheme()', 'venv'),
            # build environment
            ('is_python_build()', str(sysconfig.is_python_build())),
            ('get_makefile_filename()', sysconfig.get_makefile_filename()),
            ('get_config_h_filename()', sysconfig.get_config_h_filename()),
            ('get_config_var("Py_GIL_DISABLED")',
             str(sysconfig.get_config_var("Py_GIL_DISABLED")))):
            with self.subTest(call):
                cmd[2] = 'import sysconfig; print(sysconfig.%s)' % call
                out, err = check_output(cmd, encoding='utf-8')
                self.assertEqual(out.strip(), expected, err)
        for attr, expected in (
            ('executable', self.envpy()),
            # Usually compare to sys.executable, but if we're running in our own
            # venv then we really need to compare to our base executable
            # HACK: Test fails on POSIX with unversioned binary (PR gh-113033)
            #('_base_executable', sys._base_executable),
        ):
            with self.subTest(attr):
                cmd[2] = f'import sys; print(sys.{attr})'
                out, err = check_output(cmd, encoding='utf-8')
                self.assertEqual(out.strip(), expected, err)

    if sys.platform == 'win32':
        ENV_SUBDIRS = (
            ('Scripts',),
            ('Include',),
            ('Lib',),
            ('Lib', 'site-packages'),
        )
    else:
        ENV_SUBDIRS = (
            ('bin',),
            ('include',),
            ('lib',),
            ('lib', 'python%d.%d' % sys.version_info[:2]),
            ('lib', 'python%d.%d' % sys.version_info[:2], 'site-packages'),
        )

    def create_contents(self, paths, filename):
        """
        Create some files in the environment which are unrelated
        to the virtual environment.
        """
        for subdirs in paths:
            d = os.path.join(self.env_dir, *subdirs)
            os.mkdir(d)
            fn = os.path.join(d, filename)
            with open(fn, 'wb') as f:
                f.write(b'Still here?')

    def test_overwrite_existing(self):
        """
        Test creating environment in an existing directory.
        """
        self.create_contents(self.ENV_SUBDIRS, 'foo')
        venv.create(self.env_dir)
        for subdirs in self.ENV_SUBDIRS:
            fn = os.path.join(self.env_dir, *(subdirs + ('foo',)))
            self.assertTrue(os.path.exists(fn))
            with open(fn, 'rb') as f:
                self.assertEqual(f.read(), b'Still here?')

        builder = venv.EnvBuilder(clear=True)
        builder.create(self.env_dir)
        for subdirs in self.ENV_SUBDIRS:
            fn = os.path.join(self.env_dir, *(subdirs + ('foo',)))
            self.assertFalse(os.path.exists(fn))

    def clear_directory(self, path):
        for fn in os.listdir(path):
            fn = os.path.join(path, fn)
            if os.path.islink(fn) or os.path.isfile(fn):
                os.remove(fn)
            elif os.path.isdir(fn):
                rmtree(fn)

    def test_unoverwritable_fails(self):
        #create a file clashing with directories in the env dir
        for paths in self.ENV_SUBDIRS[:3]:
            fn = os.path.join(self.env_dir, *paths)
            with open(fn, 'wb') as f:
                f.write(b'')
            self.assertRaises((ValueError, OSError), venv.create, self.env_dir)
            self.clear_directory(self.env_dir)

    def test_upgrade(self):
        """
        Test upgrading an existing environment directory.
        """
        # See Issue #21643: the loop needs to run twice to ensure
        # that everything works on the upgrade (the first run just creates
        # the venv).
        for upgrade in (False, True):
            builder = venv.EnvBuilder(upgrade=upgrade)
            self.run_with_capture(builder.create, self.env_dir)
            self.isdir(self.bindir)
            self.isdir(self.include)
            self.isdir(*self.lib)
            fn = self.get_env_file(self.bindir, self.exe)
            if not os.path.exists(fn):
                # diagnostics for Windows buildbot failures
                bd = self.get_env_file(self.bindir)
                print('Contents of %r:' % bd)
                print('    %r' % os.listdir(bd))
            self.assertTrue(os.path.exists(fn), 'File %r should exist.' % fn)

    def test_isolation(self):
        """
        Test isolation from system site-packages
        """
        for ssp, s in ((True, 'true'), (False, 'false')):
            builder = venv.EnvBuilder(clear=True, system_site_packages=ssp)
            builder.create(self.env_dir)
            data = self.get_text_file_contents('pyvenv.cfg')
            self.assertIn('include-system-site-packages = %s\n' % s, data)

    @unittest.skipUnless(can_symlink(), 'Needs symlinks')
    def test_symlinking(self):
        """
        Test symlinking works as expected
        """
        for usl in (False, True):
            builder = venv.EnvBuilder(clear=True, symlinks=usl)
            builder.create(self.env_dir)
            fn = self.get_env_file(self.bindir, self.exe)
            # Don't test when False, because e.g. 'python' is always
            # symlinked to 'python3.3' in the env, even when symlinking in
            # general isn't wanted.
            if usl:
                if self.cannot_link_exe:
                    # Symlinking is skipped when our executable is already a
                    # special app symlink
                    self.assertFalse(os.path.islink(fn))
                else:
                    self.assertTrue(os.path.islink(fn))

    # If a venv is created from a source build and that venv is used to
    # run the test, the pyvenv.cfg in the venv created in the test will
    # point to the venv being used to run the test, and we lose the link
    # to the source build - so Python can't initialise properly.
    @requireVenvCreate
    def test_executable(self):
        """
        Test that the sys.executable value is as expected.
        """
        rmtree(self.env_dir)
        self.run_with_capture(venv.create, self.env_dir)
        envpy = self.envpy(real_env_dir=True)
        out, err = check_output([envpy, '-c',
            'import sys; print(sys.executable)'])
        self.assertEqual(out.strip(), envpy.encode())

    @unittest.skipUnless(can_symlink(), 'Needs symlinks')
    def test_executable_symlinks(self):
        """
        Test that the sys.executable value is as expected.
        """
        rmtree(self.env_dir)
        builder = venv.EnvBuilder(clear=True, symlinks=True)
        builder.create(self.env_dir)
        envpy = self.envpy(real_env_dir=True)
        out, err = check_output([envpy, '-c',
            'import sys; print(sys.executable)'])
        self.assertEqual(out.strip(), envpy.encode())

    @unittest.skipUnless(os.name == 'nt', 'only relevant on Windows')
    def test_unicode_in_batch_file(self):
        """
        Test handling of Unicode paths
        """
        rmtree(self.env_dir)
        env_dir = os.path.join(os.path.realpath(self.env_dir), 'ϼўТλФЙ')
        builder = venv.EnvBuilder(clear=True)
        builder.create(env_dir)
        activate = os.path.join(env_dir, self.bindir, 'activate.bat')
        out, err = check_output(
            [activate, '&', self.exe, '-c', 'print(0)'],
            encoding='oem',
        )
        self.assertEqual(out.strip(), '0')

    @requireVenvCreate
    def test_multiprocessing(self):
        """
        Test that the multiprocessing is able to spawn.
        """
        # bpo-36342: Instantiation of a Pool object imports the
        # multiprocessing.synchronize module. Skip the test if this module
        # cannot be imported.
        skip_if_broken_multiprocessing_synchronize()

        rmtree(self.env_dir)
        self.run_with_capture(venv.create, self.env_dir)
        out, err = check_output([self.envpy(real_env_dir=True), '-c',
            'from multiprocessing import Pool; '
            'pool = Pool(1); '
            'print(pool.apply_async("Python".lower).get(3)); '
            'pool.terminate()'])
        self.assertEqual(out.strip(), "python".encode())

    @requireVenvCreate
    def test_multiprocessing_recursion(self):
        """
        Test that the multiprocessing is able to spawn itself
        """
        skip_if_broken_multiprocessing_synchronize()

        rmtree(self.env_dir)
        self.run_with_capture(venv.create, self.env_dir)
        script = os.path.join(TEST_HOME_DIR, '_test_venv_multiprocessing.py')
        subprocess.check_call([self.envpy(real_env_dir=True), script])

    @unittest.skipIf(os.name == 'nt', 'not relevant on Windows')
    def test_deactivate_with_strict_bash_opts(self):
        bash = shutil.which("bash")
        if bash is None:
            self.skipTest("bash required for this test")
        rmtree(self.env_dir)
        builder = venv.EnvBuilder(clear=True)
        builder.create(self.env_dir)
        activate = os.path.join(self.env_dir, self.bindir, "activate")
        test_script = os.path.join(self.env_dir, "test_strict.sh")
        with open(test_script, "w") as f:
            f.write("set -euo pipefail\n"
                    f"source {activate}\n"
                    "deactivate\n")
        out, err = check_output([bash, test_script])
        self.assertEqual(out, "".encode())
        self.assertEqual(err, "".encode())


    @unittest.skipUnless(sys.platform == 'darwin', 'only relevant on macOS')
    def test_macos_env(self):
        rmtree(self.env_dir)
        builder = venv.EnvBuilder()
        builder.create(self.env_dir)

        out, err = check_output([self.envpy(real_env_dir=True), '-c',
            'import os; print("__PYVENV_LAUNCHER__" in os.environ)'])
        self.assertEqual(out.strip(), 'False'.encode())

    def test_pathsep_error(self):
        """
        Test that venv creation fails when the target directory contains
        the path separator.
        """
        rmtree(self.env_dir)
        bad_itempath = self.env_dir + os.pathsep
        self.assertRaises(ValueError, venv.create, bad_itempath)
        self.assertRaises(ValueError, venv.create, pathlib.Path(bad_itempath))

    @unittest.skipIf(os.name == 'nt', 'not relevant on Windows')
    @requireVenvCreate
    def test_zippath_from_non_installed_posix(self):
        """
        Test that when create venv from non-installed python, the zip path
        value is as expected.
        """
        rmtree(self.env_dir)
        # First try to create a non-installed python. It's not a real full
        # functional non-installed python, but enough for this test.
        platlibdir = sys.platlibdir
        non_installed_dir = os.path.realpath(tempfile.mkdtemp())
        self.addCleanup(rmtree, non_installed_dir)
        bindir = os.path.join(non_installed_dir, self.bindir)
        os.mkdir(bindir)
        shutil.copy2(sys.executable, bindir)
        libdir = os.path.join(non_installed_dir, platlibdir, self.lib[1])
        os.makedirs(libdir)
        landmark = os.path.join(libdir, "os.py")
        stdlib_zip = "python%d%d.zip" % sys.version_info[:2]
        zip_landmark = os.path.join(non_installed_dir,
                                    platlibdir,
                                    stdlib_zip)
        additional_pythonpath_for_non_installed = []

        # Copy stdlib files to the non-installed python so venv can
        # correctly calculate the prefix.
        for eachpath in sys.path:
            if eachpath.endswith(".zip"):
                if os.path.isfile(eachpath):
                    shutil.copyfile(
                        eachpath,
                        os.path.join(non_installed_dir, platlibdir))
            elif os.path.isfile(os.path.join(eachpath, "os.py")):
                names = os.listdir(eachpath)
                ignored_names = copy_python_src_ignore(eachpath, names)
                for name in names:
                    if name in ignored_names:
                        continue
                    if name == "site-packages":
                        continue
                    fn = os.path.join(eachpath, name)
                    if os.path.isfile(fn):
                        shutil.copy(fn, libdir)
                    elif os.path.isdir(fn):
                        shutil.copytree(fn, os.path.join(libdir, name),
                                        ignore=copy_python_src_ignore)
            else:
                additional_pythonpath_for_non_installed.append(
                    eachpath)
        cmd = [os.path.join(non_installed_dir, self.bindir, self.exe),
               "-m",
               "venv",
               "--without-pip",
               "--without-scm-ignore-files",
               self.env_dir]
        # Our fake non-installed python is not fully functional because
        # it cannot find the extensions. Set PYTHONPATH so it can run the
        # venv module correctly.
        pythonpath = os.pathsep.join(
            additional_pythonpath_for_non_installed)
        # For python built with shared enabled. We need to set
        # LD_LIBRARY_PATH so the non-installed python can find and link
        # libpython.so
        ld_library_path = sysconfig.get_config_var("LIBDIR")
        if not ld_library_path or sysconfig.is_python_build():
            ld_library_path = os.path.abspath(os.path.dirname(sys.executable))
        if sys.platform == 'darwin':
            ld_library_path_env = "DYLD_LIBRARY_PATH"
        else:
            ld_library_path_env = "LD_LIBRARY_PATH"
        child_env = {
                "PYTHONPATH": pythonpath,
                ld_library_path_env: ld_library_path,
        }
        if asan_options := os.environ.get("ASAN_OPTIONS"):
            # prevent https://github.com/python/cpython/issues/104839
            child_env["ASAN_OPTIONS"] = asan_options
        subprocess.check_call(cmd, env=child_env)
        # Now check the venv created from the non-installed python has
        # correct zip path in pythonpath.
        cmd = [self.envpy(), '-S', '-c', 'import sys; print(sys.path)']
        out, err = check_output(cmd)
        self.assertTrue(zip_landmark.encode() in out)

    @requireVenvCreate
    def test_activate_shell_script_has_no_dos_newlines(self):
        """
        Test that the `activate` shell script contains no CR LF.
        This is relevant for Cygwin, as the Windows build might have
        converted line endings accidentally.
        """
        venv_dir = pathlib.Path(self.env_dir)
        rmtree(venv_dir)
        [[scripts_dir], *_] = self.ENV_SUBDIRS
        script_path = venv_dir / scripts_dir / "activate"
        venv.create(venv_dir)
        with open(script_path, 'rb') as script:
            for i, line in enumerate(script, 1):
                error_message = f"CR LF found in line {i}"
                self.assertFalse(line.endswith(b'\r\n'), error_message)

    @requireVenvCreate
    def test_scm_ignore_files_git(self):
        """
        Test that a .gitignore file is created when "git" is specified.
        The file should contain a `*\n` line.
        """
        self.run_with_capture(venv.create, self.env_dir,
                              scm_ignore_files={'git'})
        file_lines = self.get_text_file_contents('.gitignore').splitlines()
        self.assertIn('*', file_lines)

    @requireVenvCreate
    def test_create_scm_ignore_files_multiple(self):
        """
        Test that ``scm_ignore_files`` can work with multiple SCMs.
        """
        bzrignore_name = ".bzrignore"
        contents = "# For Bazaar.\n*\n"

        class BzrEnvBuilder(venv.EnvBuilder):
            def create_bzr_ignore_file(self, context):
                gitignore_path = os.path.join(context.env_dir, bzrignore_name)
                with open(gitignore_path, 'w', encoding='utf-8') as file:
                    file.write(contents)

        builder = BzrEnvBuilder(scm_ignore_files={'git', 'bzr'})
        self.run_with_capture(builder.create, self.env_dir)

        gitignore_lines = self.get_text_file_contents('.gitignore').splitlines()
        self.assertIn('*', gitignore_lines)

        bzrignore = self.get_text_file_contents(bzrignore_name)
        self.assertEqual(bzrignore, contents)

    @requireVenvCreate
    def test_create_scm_ignore_files_empty(self):
        """
        Test that no default ignore files are created when ``scm_ignore_files``
        is empty.
        """
        # scm_ignore_files is set to frozenset() by default.
        self.run_with_capture(venv.create, self.env_dir)
        with self.assertRaises(FileNotFoundError):
            self.get_text_file_contents('.gitignore')

        self.assertIn("--without-scm-ignore-files",
                      self.get_text_file_contents('pyvenv.cfg'))

    @requireVenvCreate
    def test_cli_with_scm_ignore_files(self):
        """
        Test that default SCM ignore files are created by default via the CLI.
        """
        self.run_with_capture(venv.main, ['--without-pip', self.env_dir])

        gitignore_lines = self.get_text_file_contents('.gitignore').splitlines()
        self.assertIn('*', gitignore_lines)

    @requireVenvCreate
    def test_cli_without_scm_ignore_files(self):
        """
        Test that ``--without-scm-ignore-files`` doesn't create SCM ignore files.
        """
        args = ['--without-pip', '--without-scm-ignore-files', self.env_dir]
        self.run_with_capture(venv.main, args)

        with self.assertRaises(FileNotFoundError):
            self.get_text_file_contents('.gitignore')

@requireVenvCreate
class EnsurePipTest(BaseTest):
    """Test venv module installation of pip."""
    def assert_pip_not_installed(self):
        out, err = check_output([self.envpy(real_env_dir=True), '-c',
            'try:\n import pip\nexcept ImportError:\n print("OK")'])
        # We force everything to text, so unittest gives the detailed diff
        # if we get unexpected results
        err = err.decode("latin-1") # Force to text, prevent decoding errors
        self.assertEqual(err, "")
        out = out.decode("latin-1") # Force to text, prevent decoding errors
        self.assertEqual(out.strip(), "OK")


    def test_no_pip_by_default(self):
        rmtree(self.env_dir)
        self.run_with_capture(venv.create, self.env_dir)
        self.assert_pip_not_installed()

    def test_explicit_no_pip(self):
        rmtree(self.env_dir)
        self.run_with_capture(venv.create, self.env_dir, with_pip=False)
        self.assert_pip_not_installed()

    def test_devnull(self):
        # Fix for issue #20053 uses os.devnull to force a config file to
        # appear empty. However http://bugs.python.org/issue20541 means
        # that doesn't currently work properly on Windows. Once that is
        # fixed, the "win_location" part of test_with_pip should be restored
        with open(os.devnull, "rb") as f:
            self.assertEqual(f.read(), b"")

        self.assertTrue(os.path.exists(os.devnull))

    def do_test_with_pip(self, system_site_packages):
        rmtree(self.env_dir)
        with EnvironmentVarGuard() as envvars:
            # pip's cross-version compatibility may trigger deprecation
            # warnings in current versions of Python. Ensure related
            # environment settings don't cause venv to fail.
            envvars["PYTHONWARNINGS"] = "ignore"
            # ensurepip is different enough from a normal pip invocation
            # that we want to ensure it ignores the normal pip environment
            # variable settings. We set PIP_NO_INSTALL here specifically
            # to check that ensurepip (and hence venv) ignores it.
            # See http://bugs.python.org/issue19734
            envvars["PIP_NO_INSTALL"] = "1"
            # Also check that we ignore the pip configuration file
            # See http://bugs.python.org/issue20053
            with tempfile.TemporaryDirectory() as home_dir:
                envvars["HOME"] = home_dir
                bad_config = "[global]\nno-install=1"
                # Write to both config file names on all platforms to reduce
                # cross-platform variation in test code behaviour
                win_location = ("pip", "pip.ini")
                posix_location = (".pip", "pip.conf")
                # Skips win_location due to http://bugs.python.org/issue20541
                for dirname, fname in (posix_location,):
                    dirpath = os.path.join(home_dir, dirname)
                    os.mkdir(dirpath)
                    fpath = os.path.join(dirpath, fname)
                    with open(fpath, 'w') as f:
                        f.write(bad_config)

                # Actually run the create command with all that unhelpful
                # config in place to ensure we ignore it
                with self.nicer_error():
                    self.run_with_capture(venv.create, self.env_dir,
                                          system_site_packages=system_site_packages,
                                          with_pip=True)
        # Ensure pip is available in the virtual environment
        # Ignore DeprecationWarning since pip code is not part of Python
        out, err = check_output([self.envpy(real_env_dir=True),
               '-W', 'ignore::DeprecationWarning',
               '-W', 'ignore::ImportWarning', '-I',
               '-m', 'pip', '--version'])
        # We force everything to text, so unittest gives the detailed diff
        # if we get unexpected results
        err = err.decode("latin-1") # Force to text, prevent decoding errors
        self.assertEqual(err, "")
        out = out.decode("latin-1") # Force to text, prevent decoding errors
        expected_version = "pip {}".format(ensurepip.version())
        self.assertEqual(out[:len(expected_version)], expected_version)
        env_dir = os.fsencode(self.env_dir).decode("latin-1")
        self.assertIn(env_dir, out)

        # http://bugs.python.org/issue19728
        # Check the private uninstall command provided for the Windows
        # installers works (at least in a virtual environment)
        with EnvironmentVarGuard() as envvars:
            with self.nicer_error():
                # It seems ensurepip._uninstall calls subprocesses which do not
                # inherit the interpreter settings.
                envvars["PYTHONWARNINGS"] = "ignore"
                out, err = check_output([self.envpy(real_env_dir=True),
                    '-W', 'ignore::DeprecationWarning',
                    '-W', 'ignore::ImportWarning', '-I',
                    '-m', 'ensurepip._uninstall'])
        # We force everything to text, so unittest gives the detailed diff
        # if we get unexpected results
        err = err.decode("latin-1") # Force to text, prevent decoding errors
        # Ignore the warning:
        #   "The directory '$HOME/.cache/pip/http' or its parent directory
        #    is not owned by the current user and the cache has been disabled.
        #    Please check the permissions and owner of that directory. If
        #    executing pip with sudo, you may want sudo's -H flag."
        # where $HOME is replaced by the HOME environment variable.
        err = re.sub("^(WARNING: )?The directory .* or its parent directory "
                     "is not owned or is not writable by the current user.*$", "",
                     err, flags=re.MULTILINE)
        self.assertEqual(err.rstrip(), "")
        # Being fairly specific regarding the expected behaviour for the
        # initial bundling phase in Python 3.4. If the output changes in
        # future pip versions, this test can likely be relaxed further.
        out = out.decode("latin-1") # Force to text, prevent decoding errors
        self.assertIn("Successfully uninstalled pip", out)
        # Check pip is now gone from the virtual environment. This only
        # applies in the system_site_packages=False case, because in the
        # other case, pip may still be available in the system site-packages
        if not system_site_packages:
            self.assert_pip_not_installed()

    @contextlib.contextmanager
    def nicer_error(self):
        """
        Capture output from a failed subprocess for easier debugging.

        The output this handler produces can be a little hard to read,
        but at least it has all the details.
        """
        try:
            yield
        except subprocess.CalledProcessError as exc:
            out = (exc.output or b'').decode(errors="replace")
            err = (exc.stderr or b'').decode(errors="replace")
            self.fail(
                f"{exc}\n\n"
                f"**Subprocess Output**\n{out}\n\n"
                f"**Subprocess Error**\n{err}"
            )

    @requires_venv_with_pip()
    @requires_resource('cpu')
    def test_with_pip(self):
        self.do_test_with_pip(False)
        self.do_test_with_pip(True)


if __name__ == "__main__":
    unittest.main()<|MERGE_RESOLUTION|>--- conflicted
+++ resolved
@@ -19,13 +19,9 @@
 import tempfile
 from test.support import (captured_stdout, captured_stderr,
                           skip_if_broken_multiprocessing_synchronize, verbose,
-<<<<<<< HEAD
-                          requires_subprocess, is_android, is_emscripten, is_wasi,
+                          requires_subprocess, is_android, is_apple_mobile,
+                          is_emscripten, is_wasi,
                           requires_venv_with_pip, TEST_HOME_DIR,
-=======
-                          requires_subprocess, is_apple_mobile, is_emscripten,
-                          is_wasi, requires_venv_with_pip, TEST_HOME_DIR,
->>>>>>> 318f2190
                           requires_resource, copy_python_src_ignore)
 from test.support.os_helper import (can_symlink, EnvironmentVarGuard, rmtree)
 import unittest
@@ -44,15 +40,8 @@
     or sys._base_executable != sys.executable,
     'cannot run venv.create from within a venv on this platform')
 
-<<<<<<< HEAD
-if is_emscripten or is_wasi or is_android:
+if is_android or is_apple_mobile or is_emscripten or is_wasi:
     raise unittest.SkipTest("venv is not available on this platform")
-=======
-# Skip tests on WASM platforms, plus iOS/tvOS/watchOS
-if is_apple_mobile or is_emscripten or is_wasi:
-    raise unittest.SkipTest(f"venv tests not required on {sys.platform}")
-
->>>>>>> 318f2190
 
 @requires_subprocess()
 def check_output(cmd, encoding=None):
