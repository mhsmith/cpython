--- conflicted
+++ resolved
@@ -299,11 +299,8 @@
              'use=', 'threshold=', 'trace', 'coverdir=', 'nocoverdir',
              'runleaks', 'huntrleaks=', 'memlimit=', 'randseed=',
              'multiprocess=', 'coverage', 'slaveargs=', 'forever', 'debug',
-<<<<<<< HEAD
-             'start=', 'nowindows', 'header', 'testdir=', 'timeout=', 'wait'])
-=======
-             'start=', 'nowindows', 'header', 'failfast'])
->>>>>>> 216a3bc3
+             'start=', 'nowindows', 'header', 'testdir=', 'timeout=', 'wait',
+             'failfast'])
     except getopt.error as msg:
         usage(msg)
 
@@ -609,11 +606,7 @@
                     (test, verbose, quiet),
                     dict(huntrleaks=huntrleaks, use_resources=use_resources,
                          debug=debug, output_on_failure=verbose3,
-<<<<<<< HEAD
-                         timeout=timeout)
-=======
-                         failfast=failfast)
->>>>>>> 216a3bc3
+                         timeout=timeout, failfast=failfast)
                 )
                 yield (test, args_tuple)
         pending = tests_and_args()
@@ -698,12 +691,8 @@
             else:
                 try:
                     result = runtest(test, verbose, quiet, huntrleaks, debug,
-<<<<<<< HEAD
-                                     output_on_failure=verbose3, timeout=timeout)
-=======
                                      output_on_failure=verbose3,
-                                     failfast=failfast)
->>>>>>> 216a3bc3
+                                     timeout=timeout, failfast=failfast)
                     accumulate_result(test, result)
                 except KeyboardInterrupt:
                     interrupted = True
@@ -847,11 +836,7 @@
 
 def runtest(test, verbose, quiet,
             huntrleaks=False, debug=False, use_resources=None,
-<<<<<<< HEAD
-            output_on_failure=False, timeout=None):
-=======
-            output_on_failure=False, failfast=False):
->>>>>>> 216a3bc3
+            output_on_failure=False, failfast=False, timeout=None):
     """Run a single test.
 
     test -- the name of the test
