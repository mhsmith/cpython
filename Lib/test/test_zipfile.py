import io
import os
import sys
import importlib.util
import time
import shutil
import struct
import zipfile
import unittest


from tempfile import TemporaryFile
from random import randint, random, getrandbits

from test.support import (TESTFN, findfile, unlink,
                          requires_zlib, requires_bz2, requires_lzma,
                          captured_stdout)

TESTFN2 = TESTFN + "2"
TESTFNDIR = TESTFN + "d"
FIXEDTEST_SIZE = 1000
DATAFILES_DIR = 'zipfile_datafiles'

SMALL_TEST_DATA = [('_ziptest1', '1q2w3e4r5t'),
                   ('ziptest2dir/_ziptest2', 'qawsedrftg'),
                   ('ziptest2dir/ziptest3dir/_ziptest3', 'azsxdcfvgb'),
                   ('ziptest2dir/ziptest3dir/ziptest4dir/_ziptest3', '6y7u8i9o0p')]

def get_files(test):
    yield TESTFN2
    with TemporaryFile() as f:
        yield f
        test.assertFalse(f.closed)
    with io.BytesIO() as f:
        yield f
        test.assertFalse(f.closed)

class AbstractTestsWithSourceFile:
    @classmethod
    def setUpClass(cls):
        cls.line_gen = [bytes("Zipfile test line %d. random float: %f\n" %
                              (i, random()), "ascii")
                        for i in range(FIXEDTEST_SIZE)]
        cls.data = b''.join(cls.line_gen)

    def setUp(self):
        # Make a source file with some lines
        with open(TESTFN, "wb") as fp:
            fp.write(self.data)

    def make_test_archive(self, f, compression):
        # Create the ZIP archive
        with zipfile.ZipFile(f, "w", compression) as zipfp:
            zipfp.write(TESTFN, "another.name")
            zipfp.write(TESTFN, TESTFN)
            zipfp.writestr("strfile", self.data)

    def zip_test(self, f, compression):
        self.make_test_archive(f, compression)

        # Read the ZIP archive
        with zipfile.ZipFile(f, "r", compression) as zipfp:
            self.assertEqual(zipfp.read(TESTFN), self.data)
            self.assertEqual(zipfp.read("another.name"), self.data)
            self.assertEqual(zipfp.read("strfile"), self.data)

            # Print the ZIP directory
            fp = io.StringIO()
            zipfp.printdir(file=fp)
            directory = fp.getvalue()
            lines = directory.splitlines()
            self.assertEqual(len(lines), 4) # Number of files + header

            self.assertIn('File Name', lines[0])
            self.assertIn('Modified', lines[0])
            self.assertIn('Size', lines[0])

            fn, date, time_, size = lines[1].split()
            self.assertEqual(fn, 'another.name')
            self.assertTrue(time.strptime(date, '%Y-%m-%d'))
            self.assertTrue(time.strptime(time_, '%H:%M:%S'))
            self.assertEqual(size, str(len(self.data)))

            # Check the namelist
            names = zipfp.namelist()
            self.assertEqual(len(names), 3)
            self.assertIn(TESTFN, names)
            self.assertIn("another.name", names)
            self.assertIn("strfile", names)

            # Check infolist
            infos = zipfp.infolist()
            names = [i.filename for i in infos]
            self.assertEqual(len(names), 3)
            self.assertIn(TESTFN, names)
            self.assertIn("another.name", names)
            self.assertIn("strfile", names)
            for i in infos:
                self.assertEqual(i.file_size, len(self.data))

            # check getinfo
            for nm in (TESTFN, "another.name", "strfile"):
                info = zipfp.getinfo(nm)
                self.assertEqual(info.filename, nm)
                self.assertEqual(info.file_size, len(self.data))

            # Check that testzip doesn't raise an exception
            zipfp.testzip()

    def test_basic(self):
        for f in get_files(self):
            self.zip_test(f, self.compression)

    def zip_open_test(self, f, compression):
        self.make_test_archive(f, compression)

        # Read the ZIP archive
        with zipfile.ZipFile(f, "r", compression) as zipfp:
            zipdata1 = []
            with zipfp.open(TESTFN) as zipopen1:
                while True:
                    read_data = zipopen1.read(256)
                    if not read_data:
                        break
                    zipdata1.append(read_data)

            zipdata2 = []
            with zipfp.open("another.name") as zipopen2:
                while True:
                    read_data = zipopen2.read(256)
                    if not read_data:
                        break
                    zipdata2.append(read_data)

            self.assertEqual(b''.join(zipdata1), self.data)
            self.assertEqual(b''.join(zipdata2), self.data)

    def test_open(self):
        for f in get_files(self):
            self.zip_open_test(f, self.compression)

    def zip_random_open_test(self, f, compression):
        self.make_test_archive(f, compression)

        # Read the ZIP archive
        with zipfile.ZipFile(f, "r", compression) as zipfp:
            zipdata1 = []
            with zipfp.open(TESTFN) as zipopen1:
                while True:
                    read_data = zipopen1.read(randint(1, 1024))
                    if not read_data:
                        break
                    zipdata1.append(read_data)

            self.assertEqual(b''.join(zipdata1), self.data)

    def test_random_open(self):
        for f in get_files(self):
            self.zip_random_open_test(f, self.compression)

    def zip_readline_read_test(self, f, compression):
        self.make_test_archive(f, compression)

        # Read the ZIP archive
        with zipfile.ZipFile(f, "r") as zipfp, \
             zipfp.open(TESTFN) as zipopen:
            data = b''
            while True:
                read = zipopen.readline()
                if not read:
                    break
                data += read

                read = zipopen.read(100)
                if not read:
                    break
                data += read

        self.assertEqual(data, self.data)

    def test_readline_read(self):
        # Issue #7610: calls to readline() interleaved with calls to read().
        for f in get_files(self):
            self.zip_readline_read_test(f, self.compression)

    def zip_readline_test(self, f, compression):
        self.make_test_archive(f, compression)

        # Read the ZIP archive
        with zipfile.ZipFile(f, "r") as zipfp:
            with zipfp.open(TESTFN) as zipopen:
                for line in self.line_gen:
                    linedata = zipopen.readline()
                    self.assertEqual(linedata, line)

    def test_readline(self):
        for f in get_files(self):
            self.zip_readline_test(f, self.compression)

    def zip_readlines_test(self, f, compression):
        self.make_test_archive(f, compression)

        # Read the ZIP archive
        with zipfile.ZipFile(f, "r") as zipfp:
            with zipfp.open(TESTFN) as zipopen:
                ziplines = zipopen.readlines()
            for line, zipline in zip(self.line_gen, ziplines):
                self.assertEqual(zipline, line)

    def test_readlines(self):
        for f in get_files(self):
            self.zip_readlines_test(f, self.compression)

    def zip_iterlines_test(self, f, compression):
        self.make_test_archive(f, compression)

        # Read the ZIP archive
        with zipfile.ZipFile(f, "r") as zipfp:
            with zipfp.open(TESTFN) as zipopen:
                for line, zipline in zip(self.line_gen, zipopen):
                    self.assertEqual(zipline, line)

    def test_iterlines(self):
        for f in get_files(self):
            self.zip_iterlines_test(f, self.compression)

    def test_low_compression(self):
        """Check for cases where compressed data is larger than original."""
        # Create the ZIP archive
        with zipfile.ZipFile(TESTFN2, "w", self.compression) as zipfp:
            zipfp.writestr("strfile", '12')

        # Get an open object for strfile
        with zipfile.ZipFile(TESTFN2, "r", self.compression) as zipfp:
            with zipfp.open("strfile") as openobj:
                self.assertEqual(openobj.read(1), b'1')
                self.assertEqual(openobj.read(1), b'2')

    def test_writestr_compression(self):
        zipfp = zipfile.ZipFile(TESTFN2, "w")
        zipfp.writestr("b.txt", "hello world", compress_type=self.compression)
        info = zipfp.getinfo('b.txt')
        self.assertEqual(info.compress_type, self.compression)

    def test_read_return_size(self):
        # Issue #9837: ZipExtFile.read() shouldn't return more bytes
        # than requested.
        for test_size in (1, 4095, 4096, 4097, 16384):
            file_size = test_size + 1
            junk = getrandbits(8 * file_size).to_bytes(file_size, 'little')
            with zipfile.ZipFile(io.BytesIO(), "w", self.compression) as zipf:
                zipf.writestr('foo', junk)
                with zipf.open('foo', 'r') as fp:
                    buf = fp.read(test_size)
                    self.assertEqual(len(buf), test_size)

    def tearDown(self):
        unlink(TESTFN)
        unlink(TESTFN2)


class StoredTestsWithSourceFile(AbstractTestsWithSourceFile,
                                unittest.TestCase):
    compression = zipfile.ZIP_STORED
    test_low_compression = None

    def zip_test_writestr_permissions(self, f, compression):
        # Make sure that writestr creates files with mode 0600,
        # when it is passed a name rather than a ZipInfo instance.

        self.make_test_archive(f, compression)
        with zipfile.ZipFile(f, "r") as zipfp:
            zinfo = zipfp.getinfo('strfile')
            self.assertEqual(zinfo.external_attr, 0o600 << 16)

    def test_writestr_permissions(self):
        for f in get_files(self):
            self.zip_test_writestr_permissions(f, zipfile.ZIP_STORED)

    def test_absolute_arcnames(self):
        with zipfile.ZipFile(TESTFN2, "w", zipfile.ZIP_STORED) as zipfp:
            zipfp.write(TESTFN, "/absolute")

        with zipfile.ZipFile(TESTFN2, "r", zipfile.ZIP_STORED) as zipfp:
            self.assertEqual(zipfp.namelist(), ["absolute"])

    def test_append_to_zip_file(self):
        """Test appending to an existing zipfile."""
        with zipfile.ZipFile(TESTFN2, "w", zipfile.ZIP_STORED) as zipfp:
            zipfp.write(TESTFN, TESTFN)

        with zipfile.ZipFile(TESTFN2, "a", zipfile.ZIP_STORED) as zipfp:
            zipfp.writestr("strfile", self.data)
            self.assertEqual(zipfp.namelist(), [TESTFN, "strfile"])

    def test_append_to_non_zip_file(self):
        """Test appending to an existing file that is not a zipfile."""
        # NOTE: this test fails if len(d) < 22 because of the first
        # line "fpin.seek(-22, 2)" in _EndRecData
        data = b'I am not a ZipFile!'*10
        with open(TESTFN2, 'wb') as f:
            f.write(data)

        with zipfile.ZipFile(TESTFN2, "a", zipfile.ZIP_STORED) as zipfp:
            zipfp.write(TESTFN, TESTFN)

        with open(TESTFN2, 'rb') as f:
            f.seek(len(data))
            with zipfile.ZipFile(f, "r") as zipfp:
                self.assertEqual(zipfp.namelist(), [TESTFN])

    def test_ignores_newline_at_end(self):
        with zipfile.ZipFile(TESTFN2, "w", zipfile.ZIP_STORED) as zipfp:
            zipfp.write(TESTFN, TESTFN)
        with open(TESTFN2, 'a') as f:
            f.write("\r\n\00\00\00")
        with zipfile.ZipFile(TESTFN2, "r") as zipfp:
            self.assertIsInstance(zipfp, zipfile.ZipFile)

    def test_ignores_stuff_appended_past_comments(self):
        with zipfile.ZipFile(TESTFN2, "w", zipfile.ZIP_STORED) as zipfp:
            zipfp.comment = b"this is a comment"
            zipfp.write(TESTFN, TESTFN)
        with open(TESTFN2, 'a') as f:
            f.write("abcdef\r\n")
        with zipfile.ZipFile(TESTFN2, "r") as zipfp:
            self.assertIsInstance(zipfp, zipfile.ZipFile)
            self.assertEqual(zipfp.comment, b"this is a comment")

    def test_write_default_name(self):
        """Check that calling ZipFile.write without arcname specified
        produces the expected result."""
        with zipfile.ZipFile(TESTFN2, "w") as zipfp:
            zipfp.write(TESTFN)
            with open(TESTFN, "rb") as f:
                self.assertEqual(zipfp.read(TESTFN), f.read())

    def test_write_to_readonly(self):
        """Check that trying to call write() on a readonly ZipFile object
        raises a RuntimeError."""
        with zipfile.ZipFile(TESTFN2, mode="w") as zipfp:
            zipfp.writestr("somefile.txt", "bogus")

        with zipfile.ZipFile(TESTFN2, mode="r") as zipfp:
            self.assertRaises(RuntimeError, zipfp.write, TESTFN)

    def test_add_file_before_1980(self):
        # Set atime and mtime to 1970-01-01
        os.utime(TESTFN, (0, 0))
        with zipfile.ZipFile(TESTFN2, "w") as zipfp:
            self.assertRaises(ValueError, zipfp.write, TESTFN)

@requires_zlib
class DeflateTestsWithSourceFile(AbstractTestsWithSourceFile,
                                 unittest.TestCase):
    compression = zipfile.ZIP_DEFLATED

    def test_per_file_compression(self):
        """Check that files within a Zip archive can have different
        compression options."""
        with zipfile.ZipFile(TESTFN2, "w") as zipfp:
            zipfp.write(TESTFN, 'storeme', zipfile.ZIP_STORED)
            zipfp.write(TESTFN, 'deflateme', zipfile.ZIP_DEFLATED)
            sinfo = zipfp.getinfo('storeme')
            dinfo = zipfp.getinfo('deflateme')
            self.assertEqual(sinfo.compress_type, zipfile.ZIP_STORED)
            self.assertEqual(dinfo.compress_type, zipfile.ZIP_DEFLATED)

@requires_bz2
class Bzip2TestsWithSourceFile(AbstractTestsWithSourceFile,
                               unittest.TestCase):
    compression = zipfile.ZIP_BZIP2

@requires_lzma
class LzmaTestsWithSourceFile(AbstractTestsWithSourceFile,
                              unittest.TestCase):
    compression = zipfile.ZIP_LZMA


class AbstractTestZip64InSmallFiles:
    # These tests test the ZIP64 functionality without using large files,
    # see test_zipfile64 for proper tests.

    @classmethod
    def setUpClass(cls):
        line_gen = (bytes("Test of zipfile line %d." % i, "ascii")
                    for i in range(0, FIXEDTEST_SIZE))
        cls.data = b'\n'.join(line_gen)

    def setUp(self):
        self._limit = zipfile.ZIP64_LIMIT
        zipfile.ZIP64_LIMIT = 5

        # Make a source file with some lines
        with open(TESTFN, "wb") as fp:
            fp.write(self.data)

    def zip_test(self, f, compression):
        # Create the ZIP archive
        with zipfile.ZipFile(f, "w", compression, allowZip64=True) as zipfp:
            zipfp.write(TESTFN, "another.name")
            zipfp.write(TESTFN, TESTFN)
            zipfp.writestr("strfile", self.data)

        # Read the ZIP archive
        with zipfile.ZipFile(f, "r", compression) as zipfp:
            self.assertEqual(zipfp.read(TESTFN), self.data)
            self.assertEqual(zipfp.read("another.name"), self.data)
            self.assertEqual(zipfp.read("strfile"), self.data)

            # Print the ZIP directory
            fp = io.StringIO()
            zipfp.printdir(fp)

            directory = fp.getvalue()
            lines = directory.splitlines()
            self.assertEqual(len(lines), 4) # Number of files + header

            self.assertIn('File Name', lines[0])
            self.assertIn('Modified', lines[0])
            self.assertIn('Size', lines[0])

            fn, date, time_, size = lines[1].split()
            self.assertEqual(fn, 'another.name')
            self.assertTrue(time.strptime(date, '%Y-%m-%d'))
            self.assertTrue(time.strptime(time_, '%H:%M:%S'))
            self.assertEqual(size, str(len(self.data)))

            # Check the namelist
            names = zipfp.namelist()
            self.assertEqual(len(names), 3)
            self.assertIn(TESTFN, names)
            self.assertIn("another.name", names)
            self.assertIn("strfile", names)

            # Check infolist
            infos = zipfp.infolist()
            names = [i.filename for i in infos]
            self.assertEqual(len(names), 3)
            self.assertIn(TESTFN, names)
            self.assertIn("another.name", names)
            self.assertIn("strfile", names)
            for i in infos:
                self.assertEqual(i.file_size, len(self.data))

            # check getinfo
            for nm in (TESTFN, "another.name", "strfile"):
                info = zipfp.getinfo(nm)
                self.assertEqual(info.filename, nm)
                self.assertEqual(info.file_size, len(self.data))

            # Check that testzip doesn't raise an exception
            zipfp.testzip()

    def test_basic(self):
        for f in get_files(self):
            self.zip_test(f, self.compression)

    def tearDown(self):
        zipfile.ZIP64_LIMIT = self._limit
        unlink(TESTFN)
        unlink(TESTFN2)


class StoredTestZip64InSmallFiles(AbstractTestZip64InSmallFiles,
                                  unittest.TestCase):
    compression = zipfile.ZIP_STORED

    def large_file_exception_test(self, f, compression):
        with zipfile.ZipFile(f, "w", compression) as zipfp:
            self.assertRaises(zipfile.LargeZipFile,
                              zipfp.write, TESTFN, "another.name")

    def large_file_exception_test2(self, f, compression):
        with zipfile.ZipFile(f, "w", compression) as zipfp:
            self.assertRaises(zipfile.LargeZipFile,
                              zipfp.writestr, "another.name", self.data)

    def test_large_file_exception(self):
        for f in get_files(self):
            self.large_file_exception_test(f, zipfile.ZIP_STORED)
            self.large_file_exception_test2(f, zipfile.ZIP_STORED)

    def test_absolute_arcnames(self):
        with zipfile.ZipFile(TESTFN2, "w", zipfile.ZIP_STORED,
                             allowZip64=True) as zipfp:
            zipfp.write(TESTFN, "/absolute")

        with zipfile.ZipFile(TESTFN2, "r", zipfile.ZIP_STORED) as zipfp:
            self.assertEqual(zipfp.namelist(), ["absolute"])

@requires_zlib
class DeflateTestZip64InSmallFiles(AbstractTestZip64InSmallFiles,
                                   unittest.TestCase):
    compression = zipfile.ZIP_DEFLATED

@requires_bz2
class Bzip2TestZip64InSmallFiles(AbstractTestZip64InSmallFiles,
                                 unittest.TestCase):
    compression = zipfile.ZIP_BZIP2

@requires_lzma
class LzmaTestZip64InSmallFiles(AbstractTestZip64InSmallFiles,
                                unittest.TestCase):
    compression = zipfile.ZIP_LZMA


class PyZipFileTests(unittest.TestCase):
    def assertCompiledIn(self, name, namelist):
        if name + 'o' not in namelist:
            self.assertIn(name + 'c', namelist)

    def test_write_pyfile(self):
        with TemporaryFile() as t, zipfile.PyZipFile(t, "w") as zipfp:
            fn = __file__
            if fn.endswith('.pyc') or fn.endswith('.pyo'):
                path_split = fn.split(os.sep)
                if os.altsep is not None:
                    path_split.extend(fn.split(os.altsep))
                if '__pycache__' in path_split:
                    fn = importlib.util.source_from_cache(fn)
                else:
                    fn = fn[:-1]

            zipfp.writepy(fn)

            bn = os.path.basename(fn)
            self.assertNotIn(bn, zipfp.namelist())
            self.assertCompiledIn(bn, zipfp.namelist())

        with TemporaryFile() as t, zipfile.PyZipFile(t, "w") as zipfp:
            fn = __file__
            if fn.endswith(('.pyc', '.pyo')):
                fn = fn[:-1]

            zipfp.writepy(fn, "testpackage")

            bn = "%s/%s" % ("testpackage", os.path.basename(fn))
            self.assertNotIn(bn, zipfp.namelist())
            self.assertCompiledIn(bn, zipfp.namelist())

    def test_write_python_package(self):
        import email
        packagedir = os.path.dirname(email.__file__)

        with TemporaryFile() as t, zipfile.PyZipFile(t, "w") as zipfp:
            zipfp.writepy(packagedir)

            # Check for a couple of modules at different levels of the
            # hierarchy
            names = zipfp.namelist()
            self.assertCompiledIn('email/__init__.py', names)
            self.assertCompiledIn('email/mime/text.py', names)

    def test_write_with_optimization(self):
        import email
        packagedir = os.path.dirname(email.__file__)
        # use .pyc if running test in optimization mode,
        # use .pyo if running test in debug mode
        optlevel = 1 if __debug__ else 0
        ext = '.pyo' if optlevel == 1 else '.pyc'

        with TemporaryFile() as t, \
                 zipfile.PyZipFile(t, "w", optimize=optlevel) as zipfp:
            zipfp.writepy(packagedir)

            names = zipfp.namelist()
            self.assertIn('email/__init__' + ext, names)
            self.assertIn('email/mime/text' + ext, names)

    def test_write_python_directory(self):
        os.mkdir(TESTFN2)
        try:
            with open(os.path.join(TESTFN2, "mod1.py"), "w") as fp:
                fp.write("print(42)\n")

            with open(os.path.join(TESTFN2, "mod2.py"), "w") as fp:
                fp.write("print(42 * 42)\n")

            with open(os.path.join(TESTFN2, "mod2.txt"), "w") as fp:
                fp.write("bla bla bla\n")

            with TemporaryFile() as t, zipfile.PyZipFile(t, "w") as zipfp:
                zipfp.writepy(TESTFN2)

                names = zipfp.namelist()
                self.assertCompiledIn('mod1.py', names)
                self.assertCompiledIn('mod2.py', names)
                self.assertNotIn('mod2.txt', names)

        finally:
            shutil.rmtree(TESTFN2)

    def test_write_non_pyfile(self):
        with TemporaryFile() as t, zipfile.PyZipFile(t, "w") as zipfp:
            with open(TESTFN, 'w') as f:
                f.write('most definitely not a python file')
            self.assertRaises(RuntimeError, zipfp.writepy, TESTFN)
            os.remove(TESTFN)

    def test_write_pyfile_bad_syntax(self):
        os.mkdir(TESTFN2)
        try:
            with open(os.path.join(TESTFN2, "mod1.py"), "w") as fp:
                fp.write("Bad syntax in python file\n")

            with TemporaryFile() as t, zipfile.PyZipFile(t, "w") as zipfp:
                # syntax errors are printed to stdout
                with captured_stdout() as s:
                    zipfp.writepy(os.path.join(TESTFN2, "mod1.py"))

                self.assertIn("SyntaxError", s.getvalue())

                # as it will not have compiled the python file, it will
                # include the .py file not .pyc or .pyo
                names = zipfp.namelist()
                self.assertIn('mod1.py', names)
                self.assertNotIn('mod1.pyc', names)
                self.assertNotIn('mod1.pyo', names)

        finally:
            shutil.rmtree(TESTFN2)


class ExtractTests(unittest.TestCase):
    def test_extract(self):
        with zipfile.ZipFile(TESTFN2, "w", zipfile.ZIP_STORED) as zipfp:
            for fpath, fdata in SMALL_TEST_DATA:
                zipfp.writestr(fpath, fdata)

        with zipfile.ZipFile(TESTFN2, "r") as zipfp:
            for fpath, fdata in SMALL_TEST_DATA:
                writtenfile = zipfp.extract(fpath)

                # make sure it was written to the right place
                correctfile = os.path.join(os.getcwd(), fpath)
                correctfile = os.path.normpath(correctfile)

                self.assertEqual(writtenfile, correctfile)

                # make sure correct data is in correct file
                with open(writtenfile, "rb") as f:
                    self.assertEqual(fdata.encode(), f.read())

                os.remove(writtenfile)

        # remove the test file subdirectories
        shutil.rmtree(os.path.join(os.getcwd(), 'ziptest2dir'))

    def test_extract_all(self):
        with zipfile.ZipFile(TESTFN2, "w", zipfile.ZIP_STORED) as zipfp:
            for fpath, fdata in SMALL_TEST_DATA:
                zipfp.writestr(fpath, fdata)

        with zipfile.ZipFile(TESTFN2, "r") as zipfp:
            zipfp.extractall()
            for fpath, fdata in SMALL_TEST_DATA:
                outfile = os.path.join(os.getcwd(), fpath)

                with open(outfile, "rb") as f:
                    self.assertEqual(fdata.encode(), f.read())

                os.remove(outfile)

        # remove the test file subdirectories
        shutil.rmtree(os.path.join(os.getcwd(), 'ziptest2dir'))

    def check_file(self, filename, content):
        self.assertTrue(os.path.isfile(filename))
        with open(filename, 'rb') as f:
            self.assertEqual(f.read(), content)

    def test_sanitize_windows_name(self):
        san = zipfile.ZipFile._sanitize_windows_name
        # Passing pathsep in allows this test to work regardless of platform.
        self.assertEqual(san(r',,?,C:,foo,bar/z', ','), r'_,C_,foo,bar/z')
        self.assertEqual(san(r'a\b,c<d>e|f"g?h*i', ','), r'a\b,c_d_e_f_g_h_i')
        self.assertEqual(san('../../foo../../ba..r', '/'), r'foo/ba..r')

    def test_extract_hackers_arcnames_common_cases(self):
        common_hacknames = [
            ('../foo/bar', 'foo/bar'),
            ('foo/../bar', 'foo/bar'),
            ('foo/../../bar', 'foo/bar'),
            ('foo/bar/..', 'foo/bar'),
            ('./../foo/bar', 'foo/bar'),
            ('/foo/bar', 'foo/bar'),
            ('/foo/../bar', 'foo/bar'),
            ('/foo/../../bar', 'foo/bar'),
        ]
        self._test_extract_hackers_arcnames(common_hacknames)

    @unittest.skipIf(os.path.sep != '\\', 'Requires \\ as path separator.')
    def test_extract_hackers_arcnames_windows_only(self):
        """Test combination of path fixing and windows name sanitization."""
        windows_hacknames = [
                (r'..\foo\bar', 'foo/bar'),
                (r'..\/foo\/bar', 'foo/bar'),
                (r'foo/\..\/bar', 'foo/bar'),
                (r'foo\/../\bar', 'foo/bar'),
                (r'C:foo/bar', 'foo/bar'),
                (r'C:/foo/bar', 'foo/bar'),
                (r'C://foo/bar', 'foo/bar'),
                (r'C:\foo\bar', 'foo/bar'),
                (r'//conky/mountpoint/foo/bar', 'foo/bar'),
                (r'\\conky\mountpoint\foo\bar', 'foo/bar'),
                (r'///conky/mountpoint/foo/bar', 'conky/mountpoint/foo/bar'),
                (r'\\\conky\mountpoint\foo\bar', 'conky/mountpoint/foo/bar'),
                (r'//conky//mountpoint/foo/bar', 'conky/mountpoint/foo/bar'),
                (r'\\conky\\mountpoint\foo\bar', 'conky/mountpoint/foo/bar'),
                (r'//?/C:/foo/bar', 'foo/bar'),
                (r'\\?\C:\foo\bar', 'foo/bar'),
                (r'C:/../C:/foo/bar', 'C_/foo/bar'),
                (r'a:b\c<d>e|f"g?h*i', 'b/c_d_e_f_g_h_i'),
                ('../../foo../../ba..r', 'foo/ba..r'),
        ]
        self._test_extract_hackers_arcnames(windows_hacknames)

    @unittest.skipIf(os.path.sep != '/', r'Requires / as path separator.')
    def test_extract_hackers_arcnames_posix_only(self):
        posix_hacknames = [
            ('//foo/bar', 'foo/bar'),
            ('../../foo../../ba..r', 'foo../ba..r'),
            (r'foo/..\bar', r'foo/..\bar'),
        ]
        self._test_extract_hackers_arcnames(posix_hacknames)

    def _test_extract_hackers_arcnames(self, hacknames):
        for arcname, fixedname in hacknames:
            content = b'foobar' + arcname.encode()
            with zipfile.ZipFile(TESTFN2, 'w', zipfile.ZIP_STORED) as zipfp:
                zinfo = zipfile.ZipInfo()
                # preserve backslashes
                zinfo.filename = arcname
                zinfo.external_attr = 0o600 << 16
                zipfp.writestr(zinfo, content)

            arcname = arcname.replace(os.sep, "/")
            targetpath = os.path.join('target', 'subdir', 'subsub')
            correctfile = os.path.join(targetpath, *fixedname.split('/'))

            with zipfile.ZipFile(TESTFN2, 'r') as zipfp:
                writtenfile = zipfp.extract(arcname, targetpath)
                self.assertEqual(writtenfile, correctfile,
                                 msg='extract %r: %r != %r' %
                                 (arcname, writtenfile, correctfile))
            self.check_file(correctfile, content)
            shutil.rmtree('target')

            with zipfile.ZipFile(TESTFN2, 'r') as zipfp:
                zipfp.extractall(targetpath)
            self.check_file(correctfile, content)
            shutil.rmtree('target')

            correctfile = os.path.join(os.getcwd(), *fixedname.split('/'))

            with zipfile.ZipFile(TESTFN2, 'r') as zipfp:
                writtenfile = zipfp.extract(arcname)
                self.assertEqual(writtenfile, correctfile,
                                 msg="extract %r" % arcname)
            self.check_file(correctfile, content)
            shutil.rmtree(fixedname.split('/')[0])

            with zipfile.ZipFile(TESTFN2, 'r') as zipfp:
                zipfp.extractall()
            self.check_file(correctfile, content)
            shutil.rmtree(fixedname.split('/')[0])

            os.remove(TESTFN2)


class OtherTests(unittest.TestCase):
    def test_open_via_zip_info(self):
        # Create the ZIP archive
        with zipfile.ZipFile(TESTFN2, "w", zipfile.ZIP_STORED) as zipfp:
            zipfp.writestr("name", "foo")
            zipfp.writestr("name", "bar")

        with zipfile.ZipFile(TESTFN2, "r") as zipfp:
            infos = zipfp.infolist()
            data = b""
            for info in infos:
                with zipfp.open(info) as zipopen:
                    data += zipopen.read()
            self.assertIn(data, {b"foobar", b"barfoo"})
            data = b""
            for info in infos:
                data += zipfp.read(info)
            self.assertIn(data, {b"foobar", b"barfoo"})

    def test_universal_readaheads(self):
        f = io.BytesIO()

        data = b'a\r\n' * 16 * 1024
        with zipfile.ZipFile(f, 'w', zipfile.ZIP_STORED) as zipfp:
            zipfp.writestr(TESTFN, data)

        data2 = b''
        with zipfile.ZipFile(f, 'r') as zipfp, \
             zipfp.open(TESTFN, 'rU') as zipopen:
            for line in zipopen:
                data2 += line

        self.assertEqual(data, data2.replace(b'\n', b'\r\n'))

    def test_writestr_extended_local_header_issue1202(self):
        with zipfile.ZipFile(TESTFN2, 'w') as orig_zip:
            for data in 'abcdefghijklmnop':
                zinfo = zipfile.ZipInfo(data)
                zinfo.flag_bits |= 0x08  # Include an extended local header.
                orig_zip.writestr(zinfo, data)

    def test_close(self):
        """Check that the zipfile is closed after the 'with' block."""
        with zipfile.ZipFile(TESTFN2, "w") as zipfp:
            for fpath, fdata in SMALL_TEST_DATA:
                zipfp.writestr(fpath, fdata)
                self.assertIsNotNone(zipfp.fp, 'zipfp is not open')
        self.assertIsNone(zipfp.fp, 'zipfp is not closed')

        with zipfile.ZipFile(TESTFN2, "r") as zipfp:
            self.assertIsNotNone(zipfp.fp, 'zipfp is not open')
        self.assertIsNone(zipfp.fp, 'zipfp is not closed')

    def test_close_on_exception(self):
        """Check that the zipfile is closed if an exception is raised in the
        'with' block."""
        with zipfile.ZipFile(TESTFN2, "w") as zipfp:
            for fpath, fdata in SMALL_TEST_DATA:
                zipfp.writestr(fpath, fdata)

        try:
            with zipfile.ZipFile(TESTFN2, "r") as zipfp2:
                raise zipfile.BadZipFile()
        except zipfile.BadZipFile:
            self.assertIsNone(zipfp2.fp, 'zipfp is not closed')

    def test_unsupported_version(self):
        # File has an extract_version of 120
        data = (b'PK\x03\x04x\x00\x00\x00\x00\x00!p\xa1@\x00\x00\x00\x00\x00\x00'
        b'\x00\x00\x00\x00\x00\x00\x01\x00\x00\x00xPK\x01\x02x\x03x\x00\x00\x00\x00'
        b'\x00!p\xa1@\x00\x00\x00\x00\x00\x00\x00\x00\x00\x00\x00\x00\x01\x00\x00'
        b'\x00\x00\x00\x00\x00\x00\x00\x00\x00\x80\x01\x00\x00\x00\x00xPK\x05\x06'
        b'\x00\x00\x00\x00\x01\x00\x01\x00/\x00\x00\x00\x1f\x00\x00\x00\x00\x00')

        self.assertRaises(NotImplementedError, zipfile.ZipFile,
                          io.BytesIO(data), 'r')

    @requires_zlib
    def test_read_unicode_filenames(self):
        # bug #10801
        fname = findfile('zip_cp437_header.zip')
        with zipfile.ZipFile(fname) as zipfp:
            for name in zipfp.namelist():
                zipfp.open(name).close()

    def test_write_unicode_filenames(self):
        with zipfile.ZipFile(TESTFN, "w") as zf:
            zf.writestr("foo.txt", "Test for unicode filename")
            zf.writestr("\xf6.txt", "Test for unicode filename")
            self.assertIsInstance(zf.infolist()[0].filename, str)

        with zipfile.ZipFile(TESTFN, "r") as zf:
            self.assertEqual(zf.filelist[0].filename, "foo.txt")
            self.assertEqual(zf.filelist[1].filename, "\xf6.txt")

    def test_create_non_existent_file_for_append(self):
        if os.path.exists(TESTFN):
            os.unlink(TESTFN)

        filename = 'testfile.txt'
        content = b'hello, world. this is some content.'

        try:
            with zipfile.ZipFile(TESTFN, 'a') as zf:
                zf.writestr(filename, content)
        except OSError:
            self.fail('Could not append data to a non-existent zip file.')

        self.assertTrue(os.path.exists(TESTFN))

        with zipfile.ZipFile(TESTFN, 'r') as zf:
            self.assertEqual(zf.read(filename), content)

    def test_close_erroneous_file(self):
        # This test checks that the ZipFile constructor closes the file object
        # it opens if there's an error in the file.  If it doesn't, the
        # traceback holds a reference to the ZipFile object and, indirectly,
        # the file object.
        # On Windows, this causes the os.unlink() call to fail because the
        # underlying file is still open.  This is SF bug #412214.
        #
        with open(TESTFN, "w") as fp:
            fp.write("this is not a legal zip file\n")
        try:
            zf = zipfile.ZipFile(TESTFN)
        except zipfile.BadZipFile:
            pass

    def test_is_zip_erroneous_file(self):
        """Check that is_zipfile() correctly identifies non-zip files."""
        # - passing a filename
        with open(TESTFN, "w") as fp:
            fp.write("this is not a legal zip file\n")
        self.assertFalse(zipfile.is_zipfile(TESTFN))
        # - passing a file object
        with open(TESTFN, "rb") as fp:
            self.assertFalse(zipfile.is_zipfile(fp))
        # - passing a file-like object
        fp = io.BytesIO()
        fp.write(b"this is not a legal zip file\n")
        self.assertFalse(zipfile.is_zipfile(fp))
        fp.seek(0, 0)
        self.assertFalse(zipfile.is_zipfile(fp))

    def test_damaged_zipfile(self):
        """Check that zipfiles with missing bytes at the end raise BadZipFile."""
        # - Create a valid zip file
        fp = io.BytesIO()
        with zipfile.ZipFile(fp, mode="w") as zipf:
            zipf.writestr("foo.txt", b"O, for a Muse of Fire!")
        zipfiledata = fp.getvalue()

        # - Now create copies of it missing the last N bytes and make sure
        #   a BadZipFile exception is raised when we try to open it
        for N in range(len(zipfiledata)):
            fp = io.BytesIO(zipfiledata[:N])
            self.assertRaises(zipfile.BadZipFile, zipfile.ZipFile, fp)

    def test_is_zip_valid_file(self):
        """Check that is_zipfile() correctly identifies zip files."""
        # - passing a filename
        with zipfile.ZipFile(TESTFN, mode="w") as zipf:
            zipf.writestr("foo.txt", b"O, for a Muse of Fire!")

        self.assertTrue(zipfile.is_zipfile(TESTFN))
        # - passing a file object
        with open(TESTFN, "rb") as fp:
            self.assertTrue(zipfile.is_zipfile(fp))
            fp.seek(0, 0)
            zip_contents = fp.read()
        # - passing a file-like object
        fp = io.BytesIO()
        fp.write(zip_contents)
        self.assertTrue(zipfile.is_zipfile(fp))
        fp.seek(0, 0)
        self.assertTrue(zipfile.is_zipfile(fp))

    def test_non_existent_file_raises_OSError(self):
        # make sure we don't raise an AttributeError when a partially-constructed
        # ZipFile instance is finalized; this tests for regression on SF tracker
        # bug #403871.

        # The bug we're testing for caused an AttributeError to be raised
        # when a ZipFile instance was created for a file that did not
        # exist; the .fp member was not initialized but was needed by the
        # __del__() method.  Since the AttributeError is in the __del__(),
        # it is ignored, but the user should be sufficiently annoyed by
        # the message on the output that regression will be noticed
        # quickly.
        self.assertRaises(OSError, zipfile.ZipFile, TESTFN)

    def test_empty_file_raises_BadZipFile(self):
        f = open(TESTFN, 'w')
        f.close()
        self.assertRaises(zipfile.BadZipFile, zipfile.ZipFile, TESTFN)

        with open(TESTFN, 'w') as fp:
            fp.write("short file")
        self.assertRaises(zipfile.BadZipFile, zipfile.ZipFile, TESTFN)

    def test_closed_zip_raises_RuntimeError(self):
        """Verify that testzip() doesn't swallow inappropriate exceptions."""
        data = io.BytesIO()
        with zipfile.ZipFile(data, mode="w") as zipf:
            zipf.writestr("foo.txt", "O, for a Muse of Fire!")

        # This is correct; calling .read on a closed ZipFile should raise
        # a RuntimeError, and so should calling .testzip.  An earlier
        # version of .testzip would swallow this exception (and any other)
        # and report that the first file in the archive was corrupt.
        self.assertRaises(RuntimeError, zipf.read, "foo.txt")
        self.assertRaises(RuntimeError, zipf.open, "foo.txt")
        self.assertRaises(RuntimeError, zipf.testzip)
        self.assertRaises(RuntimeError, zipf.writestr, "bogus.txt", "bogus")
        with open(TESTFN, 'w') as f:
            f.write('zipfile test data')
        self.assertRaises(RuntimeError, zipf.write, TESTFN)

    def test_bad_constructor_mode(self):
        """Check that bad modes passed to ZipFile constructor are caught."""
        self.assertRaises(RuntimeError, zipfile.ZipFile, TESTFN, "q")

    def test_bad_open_mode(self):
        """Check that bad modes passed to ZipFile.open are caught."""
        with zipfile.ZipFile(TESTFN, mode="w") as zipf:
            zipf.writestr("foo.txt", "O, for a Muse of Fire!")

        with zipfile.ZipFile(TESTFN, mode="r") as zipf:
        # read the data to make sure the file is there
            zipf.read("foo.txt")
            self.assertRaises(RuntimeError, zipf.open, "foo.txt", "q")

    def test_read0(self):
        """Check that calling read(0) on a ZipExtFile object returns an empty
        string and doesn't advance file pointer."""
        with zipfile.ZipFile(TESTFN, mode="w") as zipf:
            zipf.writestr("foo.txt", "O, for a Muse of Fire!")
            # read the data to make sure the file is there
            with zipf.open("foo.txt") as f:
                for i in range(FIXEDTEST_SIZE):
                    self.assertEqual(f.read(0), b'')

                self.assertEqual(f.read(), b"O, for a Muse of Fire!")

    def test_open_non_existent_item(self):
        """Check that attempting to call open() for an item that doesn't
        exist in the archive raises a RuntimeError."""
        with zipfile.ZipFile(TESTFN, mode="w") as zipf:
            self.assertRaises(KeyError, zipf.open, "foo.txt", "r")

    def test_bad_compression_mode(self):
        """Check that bad compression methods passed to ZipFile.open are
        caught."""
        self.assertRaises(RuntimeError, zipfile.ZipFile, TESTFN, "w", -1)

    def test_unsupported_compression(self):
        # data is declared as shrunk, but actually deflated
        data = (b'PK\x03\x04.\x00\x00\x00\x01\x00\xe4C\xa1@\x00\x00\x00'
        b'\x00\x02\x00\x00\x00\x00\x00\x00\x00\x01\x00\x00\x00x\x03\x00PK\x01'
        b'\x02.\x03.\x00\x00\x00\x01\x00\xe4C\xa1@\x00\x00\x00\x00\x02\x00\x00'
        b'\x00\x00\x00\x00\x00\x01\x00\x00\x00\x00\x00\x00\x00\x00\x00\x00\x00'
        b'\x80\x01\x00\x00\x00\x00xPK\x05\x06\x00\x00\x00\x00\x01\x00\x01\x00'
        b'/\x00\x00\x00!\x00\x00\x00\x00\x00')
        with zipfile.ZipFile(io.BytesIO(data), 'r') as zipf:
            self.assertRaises(NotImplementedError, zipf.open, 'x')

    def test_null_byte_in_filename(self):
        """Check that a filename containing a null byte is properly
        terminated."""
        with zipfile.ZipFile(TESTFN, mode="w") as zipf:
            zipf.writestr("foo.txt\x00qqq", b"O, for a Muse of Fire!")
            self.assertEqual(zipf.namelist(), ['foo.txt'])

    def test_struct_sizes(self):
        """Check that ZIP internal structure sizes are calculated correctly."""
        self.assertEqual(zipfile.sizeEndCentDir, 22)
        self.assertEqual(zipfile.sizeCentralDir, 46)
        self.assertEqual(zipfile.sizeEndCentDir64, 56)
        self.assertEqual(zipfile.sizeEndCentDir64Locator, 20)

    def test_comments(self):
        """Check that comments on the archive are handled properly."""

        # check default comment is empty
        with zipfile.ZipFile(TESTFN, mode="w") as zipf:
            self.assertEqual(zipf.comment, b'')
            zipf.writestr("foo.txt", "O, for a Muse of Fire!")

        with zipfile.ZipFile(TESTFN, mode="r") as zipfr:
            self.assertEqual(zipfr.comment, b'')

        # check a simple short comment
        comment = b'Bravely taking to his feet, he beat a very brave retreat.'
        with zipfile.ZipFile(TESTFN, mode="w") as zipf:
            zipf.comment = comment
            zipf.writestr("foo.txt", "O, for a Muse of Fire!")
        with zipfile.ZipFile(TESTFN, mode="r") as zipfr:
            self.assertEqual(zipf.comment, comment)

        # check a comment of max length
        comment2 = ''.join(['%d' % (i**3 % 10) for i in range((1 << 16)-1)])
        comment2 = comment2.encode("ascii")
        with zipfile.ZipFile(TESTFN, mode="w") as zipf:
            zipf.comment = comment2
            zipf.writestr("foo.txt", "O, for a Muse of Fire!")

        with zipfile.ZipFile(TESTFN, mode="r") as zipfr:
            self.assertEqual(zipfr.comment, comment2)

        # check a comment that is too long is truncated
        with zipfile.ZipFile(TESTFN, mode="w") as zipf:
            zipf.comment = comment2 + b'oops'
            zipf.writestr("foo.txt", "O, for a Muse of Fire!")
        with zipfile.ZipFile(TESTFN, mode="r") as zipfr:
            self.assertEqual(zipfr.comment, comment2)

        # check that comments are correctly modified in append mode
        with zipfile.ZipFile(TESTFN,mode="w") as zipf:
            zipf.comment = b"original comment"
            zipf.writestr("foo.txt", "O, for a Muse of Fire!")
        with zipfile.ZipFile(TESTFN,mode="a") as zipf:
            zipf.comment = b"an updated comment"
        with zipfile.ZipFile(TESTFN,mode="r") as zipf:
            self.assertEqual(zipf.comment, b"an updated comment")

        # check that comments are correctly shortened in append mode
        with zipfile.ZipFile(TESTFN,mode="w") as zipf:
            zipf.comment = b"original comment that's longer"
            zipf.writestr("foo.txt", "O, for a Muse of Fire!")
        with zipfile.ZipFile(TESTFN,mode="a") as zipf:
            zipf.comment = b"shorter comment"
        with zipfile.ZipFile(TESTFN,mode="r") as zipf:
            self.assertEqual(zipf.comment, b"shorter comment")

    def test_unicode_comment(self):
        with zipfile.ZipFile(TESTFN, "w", zipfile.ZIP_STORED) as zipf:
            zipf.writestr("foo.txt", "O, for a Muse of Fire!")
            with self.assertRaises(TypeError):
                zipf.comment = "this is an error"

    def test_change_comment_in_empty_archive(self):
        with zipfile.ZipFile(TESTFN, "a", zipfile.ZIP_STORED) as zipf:
            self.assertFalse(zipf.filelist)
            zipf.comment = b"this is a comment"
        with zipfile.ZipFile(TESTFN, "r") as zipf:
            self.assertEqual(zipf.comment, b"this is a comment")

    def test_change_comment_in_nonempty_archive(self):
        with zipfile.ZipFile(TESTFN, "w", zipfile.ZIP_STORED) as zipf:
            zipf.writestr("foo.txt", "O, for a Muse of Fire!")
        with zipfile.ZipFile(TESTFN, "a", zipfile.ZIP_STORED) as zipf:
            self.assertTrue(zipf.filelist)
            zipf.comment = b"this is a comment"
        with zipfile.ZipFile(TESTFN, "r") as zipf:
            self.assertEqual(zipf.comment, b"this is a comment")

    def test_empty_zipfile(self):
        # Check that creating a file in 'w' or 'a' mode and closing without
        # adding any files to the archives creates a valid empty ZIP file
        zipf = zipfile.ZipFile(TESTFN, mode="w")
        zipf.close()
        try:
            zipf = zipfile.ZipFile(TESTFN, mode="r")
        except zipfile.BadZipFile:
            self.fail("Unable to create empty ZIP file in 'w' mode")

        zipf = zipfile.ZipFile(TESTFN, mode="a")
        zipf.close()
        try:
            zipf = zipfile.ZipFile(TESTFN, mode="r")
        except:
            self.fail("Unable to create empty ZIP file in 'a' mode")

    def test_open_empty_file(self):
        # Issue 1710703: Check that opening a file with less than 22 bytes
        # raises a BadZipFile exception (rather than the previously unhelpful
        # OSError)
        f = open(TESTFN, 'w')
        f.close()
        self.assertRaises(zipfile.BadZipFile, zipfile.ZipFile, TESTFN, 'r')

    def test_create_zipinfo_before_1980(self):
        self.assertRaises(ValueError,
                          zipfile.ZipInfo, 'seventies', (1979, 1, 1, 0, 0, 0))

    def tearDown(self):
        unlink(TESTFN)
        unlink(TESTFN2)


class AbstractBadCrcTests:
    def test_testzip_with_bad_crc(self):
        """Tests that files with bad CRCs return their name from testzip."""
        zipdata = self.zip_with_bad_crc

        with zipfile.ZipFile(io.BytesIO(zipdata), mode="r") as zipf:
            # testzip returns the name of the first corrupt file, or None
            self.assertEqual('afile', zipf.testzip())

    def test_read_with_bad_crc(self):
        """Tests that files with bad CRCs raise a BadZipFile exception when read."""
        zipdata = self.zip_with_bad_crc

        # Using ZipFile.read()
        with zipfile.ZipFile(io.BytesIO(zipdata), mode="r") as zipf:
            self.assertRaises(zipfile.BadZipFile, zipf.read, 'afile')

        # Using ZipExtFile.read()
        with zipfile.ZipFile(io.BytesIO(zipdata), mode="r") as zipf:
            with zipf.open('afile', 'r') as corrupt_file:
                self.assertRaises(zipfile.BadZipFile, corrupt_file.read)

        # Same with small reads (in order to exercise the buffering logic)
        with zipfile.ZipFile(io.BytesIO(zipdata), mode="r") as zipf:
            with zipf.open('afile', 'r') as corrupt_file:
                corrupt_file.MIN_READ_SIZE = 2
                with self.assertRaises(zipfile.BadZipFile):
                    while corrupt_file.read(2):
                        pass


class StoredBadCrcTests(AbstractBadCrcTests, unittest.TestCase):
    compression = zipfile.ZIP_STORED
    zip_with_bad_crc = (
            b'PK\003\004\024\0\0\0\0\0 \213\212;:r'
            b'\253\377\f\0\0\0\f\0\0\0\005\0\0\000af'
            b'ilehello,AworldP'
            b'K\001\002\024\003\024\0\0\0\0\0 \213\212;:'
            b'r\253\377\f\0\0\0\f\0\0\0\005\0\0\0\0'
            b'\0\0\0\0\0\0\0\200\001\0\0\0\000afi'
            b'lePK\005\006\0\0\0\0\001\0\001\0003\000'
            b'\0\0/\0\0\0\0\0')

@requires_zlib
class DeflateBadCrcTests(AbstractBadCrcTests, unittest.TestCase):
    compression = zipfile.ZIP_DEFLATED
    zip_with_bad_crc = (
            b'PK\x03\x04\x14\x00\x00\x00\x08\x00n}\x0c=FA'
            b'KE\x10\x00\x00\x00n\x00\x00\x00\x05\x00\x00\x00af'
            b'ile\xcbH\xcd\xc9\xc9W(\xcf/\xcaI\xc9\xa0'
            b'=\x13\x00PK\x01\x02\x14\x03\x14\x00\x00\x00\x08\x00n'
            b'}\x0c=FAKE\x10\x00\x00\x00n\x00\x00\x00\x05'
            b'\x00\x00\x00\x00\x00\x00\x00\x00\x00\x00\x00\x80\x01\x00\x00\x00'
            b'\x00afilePK\x05\x06\x00\x00\x00\x00\x01\x00'
            b'\x01\x003\x00\x00\x003\x00\x00\x00\x00\x00')

@requires_bz2
class Bzip2BadCrcTests(AbstractBadCrcTests, unittest.TestCase):
    compression = zipfile.ZIP_BZIP2
    zip_with_bad_crc = (
            b'PK\x03\x04\x14\x03\x00\x00\x0c\x00nu\x0c=FA'
            b'KE8\x00\x00\x00n\x00\x00\x00\x05\x00\x00\x00af'
            b'ileBZh91AY&SY\xd4\xa8\xca'
            b'\x7f\x00\x00\x0f\x11\x80@\x00\x06D\x90\x80 \x00 \xa5'
            b'P\xd9!\x03\x03\x13\x13\x13\x89\xa9\xa9\xc2u5:\x9f'
            b'\x8b\xb9"\x9c(HjTe?\x80PK\x01\x02\x14'
            b'\x03\x14\x03\x00\x00\x0c\x00nu\x0c=FAKE8'
            b'\x00\x00\x00n\x00\x00\x00\x05\x00\x00\x00\x00\x00\x00\x00\x00'
            b'\x00 \x80\x80\x81\x00\x00\x00\x00afilePK'
            b'\x05\x06\x00\x00\x00\x00\x01\x00\x01\x003\x00\x00\x00[\x00'
            b'\x00\x00\x00\x00')

@requires_lzma
class LzmaBadCrcTests(AbstractBadCrcTests, unittest.TestCase):
    compression = zipfile.ZIP_LZMA
    zip_with_bad_crc = (
            b'PK\x03\x04\x14\x03\x00\x00\x0e\x00nu\x0c=FA'
            b'KE\x1b\x00\x00\x00n\x00\x00\x00\x05\x00\x00\x00af'
            b'ile\t\x04\x05\x00]\x00\x00\x00\x04\x004\x19I'
            b'\xee\x8d\xe9\x17\x89:3`\tq!.8\x00PK'
            b'\x01\x02\x14\x03\x14\x03\x00\x00\x0e\x00nu\x0c=FA'
            b'KE\x1b\x00\x00\x00n\x00\x00\x00\x05\x00\x00\x00\x00\x00'
            b'\x00\x00\x00\x00 \x80\x80\x81\x00\x00\x00\x00afil'
            b'ePK\x05\x06\x00\x00\x00\x00\x01\x00\x01\x003\x00\x00'
            b'\x00>\x00\x00\x00\x00\x00')


class DecryptionTests(unittest.TestCase):
    """Check that ZIP decryption works. Since the library does not
    support encryption at the moment, we use a pre-generated encrypted
    ZIP file."""

    data = (
    b'PK\x03\x04\x14\x00\x01\x00\x00\x00n\x92i.#y\xef?&\x00\x00\x00\x1a\x00'
    b'\x00\x00\x08\x00\x00\x00test.txt\xfa\x10\xa0gly|\xfa-\xc5\xc0=\xf9y'
    b'\x18\xe0\xa8r\xb3Z}Lg\xbc\xae\xf9|\x9b\x19\xe4\x8b\xba\xbb)\x8c\xb0\xdbl'
    b'PK\x01\x02\x14\x00\x14\x00\x01\x00\x00\x00n\x92i.#y\xef?&\x00\x00\x00'
    b'\x1a\x00\x00\x00\x08\x00\x00\x00\x00\x00\x00\x00\x01\x00 \x00\xb6\x81'
    b'\x00\x00\x00\x00test.txtPK\x05\x06\x00\x00\x00\x00\x01\x00\x01\x006\x00'
    b'\x00\x00L\x00\x00\x00\x00\x00' )
    data2 = (
    b'PK\x03\x04\x14\x00\t\x00\x08\x00\xcf}38xu\xaa\xb2\x14\x00\x00\x00\x00\x02'
    b'\x00\x00\x04\x00\x15\x00zeroUT\t\x00\x03\xd6\x8b\x92G\xda\x8b\x92GUx\x04'
    b'\x00\xe8\x03\xe8\x03\xc7<M\xb5a\xceX\xa3Y&\x8b{oE\xd7\x9d\x8c\x98\x02\xc0'
    b'PK\x07\x08xu\xaa\xb2\x14\x00\x00\x00\x00\x02\x00\x00PK\x01\x02\x17\x03'
    b'\x14\x00\t\x00\x08\x00\xcf}38xu\xaa\xb2\x14\x00\x00\x00\x00\x02\x00\x00'
    b'\x04\x00\r\x00\x00\x00\x00\x00\x00\x00\x00\x00\xa4\x81\x00\x00\x00\x00ze'
    b'roUT\x05\x00\x03\xd6\x8b\x92GUx\x00\x00PK\x05\x06\x00\x00\x00\x00\x01'
    b'\x00\x01\x00?\x00\x00\x00[\x00\x00\x00\x00\x00' )

    plain = b'zipfile.py encryption test'
    plain2 = b'\x00'*512

    def setUp(self):
        with open(TESTFN, "wb") as fp:
            fp.write(self.data)
        self.zip = zipfile.ZipFile(TESTFN, "r")
        with open(TESTFN2, "wb") as fp:
            fp.write(self.data2)
        self.zip2 = zipfile.ZipFile(TESTFN2, "r")

    def tearDown(self):
        self.zip.close()
        os.unlink(TESTFN)
        self.zip2.close()
        os.unlink(TESTFN2)

    def test_no_password(self):
        # Reading the encrypted file without password
        # must generate a RunTime exception
        self.assertRaises(RuntimeError, self.zip.read, "test.txt")
        self.assertRaises(RuntimeError, self.zip2.read, "zero")

    def test_bad_password(self):
        self.zip.setpassword(b"perl")
        self.assertRaises(RuntimeError, self.zip.read, "test.txt")
        self.zip2.setpassword(b"perl")
        self.assertRaises(RuntimeError, self.zip2.read, "zero")

    @requires_zlib
    def test_good_password(self):
        self.zip.setpassword(b"python")
        self.assertEqual(self.zip.read("test.txt"), self.plain)
        self.zip2.setpassword(b"12345")
        self.assertEqual(self.zip2.read("zero"), self.plain2)

    def test_unicode_password(self):
        self.assertRaises(TypeError, self.zip.setpassword, "unicode")
        self.assertRaises(TypeError, self.zip.read, "test.txt", "python")
        self.assertRaises(TypeError, self.zip.open, "test.txt", pwd="python")
        self.assertRaises(TypeError, self.zip.extract, "test.txt", pwd="python")

class AbstractTestsWithRandomBinaryFiles:
    @classmethod
    def setUpClass(cls):
        datacount = randint(16, 64)*1024 + randint(1, 1024)
        cls.data = b''.join(struct.pack('<f', random()*randint(-1000, 1000))
                            for i in range(datacount))

    def setUp(self):
        # Make a source file with some lines
        with open(TESTFN, "wb") as fp:
            fp.write(self.data)

    def tearDown(self):
        unlink(TESTFN)
        unlink(TESTFN2)

    def make_test_archive(self, f, compression):
        # Create the ZIP archive
        with zipfile.ZipFile(f, "w", compression) as zipfp:
            zipfp.write(TESTFN, "another.name")
            zipfp.write(TESTFN, TESTFN)

    def zip_test(self, f, compression):
        self.make_test_archive(f, compression)

        # Read the ZIP archive
        with zipfile.ZipFile(f, "r", compression) as zipfp:
            testdata = zipfp.read(TESTFN)
            self.assertEqual(len(testdata), len(self.data))
            self.assertEqual(testdata, self.data)
            self.assertEqual(zipfp.read("another.name"), self.data)

    def test_read(self):
        for f in get_files(self):
            self.zip_test(f, self.compression)

    def zip_open_test(self, f, compression):
        self.make_test_archive(f, compression)

        # Read the ZIP archive
        with zipfile.ZipFile(f, "r", compression) as zipfp:
            zipdata1 = []
            with zipfp.open(TESTFN) as zipopen1:
                while True:
                    read_data = zipopen1.read(256)
                    if not read_data:
                        break
                    zipdata1.append(read_data)

            zipdata2 = []
            with zipfp.open("another.name") as zipopen2:
                while True:
                    read_data = zipopen2.read(256)
                    if not read_data:
                        break
                    zipdata2.append(read_data)

            testdata1 = b''.join(zipdata1)
            self.assertEqual(len(testdata1), len(self.data))
            self.assertEqual(testdata1, self.data)

            testdata2 = b''.join(zipdata2)
            self.assertEqual(len(testdata2), len(self.data))
            self.assertEqual(testdata2, self.data)

    def test_open(self):
        for f in get_files(self):
            self.zip_open_test(f, self.compression)

    def zip_random_open_test(self, f, compression):
        self.make_test_archive(f, compression)

        # Read the ZIP archive
        with zipfile.ZipFile(f, "r", compression) as zipfp:
            zipdata1 = []
            with zipfp.open(TESTFN) as zipopen1:
                while True:
                    read_data = zipopen1.read(randint(1, 1024))
                    if not read_data:
                        break
                    zipdata1.append(read_data)

            testdata = b''.join(zipdata1)
            self.assertEqual(len(testdata), len(self.data))
            self.assertEqual(testdata, self.data)

    def test_random_open(self):
        for f in get_files(self):
            self.zip_random_open_test(f, self.compression)


class StoredTestsWithRandomBinaryFiles(AbstractTestsWithRandomBinaryFiles,
                                       unittest.TestCase):
    compression = zipfile.ZIP_STORED

@requires_zlib
class DeflateTestsWithRandomBinaryFiles(AbstractTestsWithRandomBinaryFiles,
                                        unittest.TestCase):
    compression = zipfile.ZIP_DEFLATED

@requires_bz2
class Bzip2TestsWithRandomBinaryFiles(AbstractTestsWithRandomBinaryFiles,
                                      unittest.TestCase):
    compression = zipfile.ZIP_BZIP2

@requires_lzma
class LzmaTestsWithRandomBinaryFiles(AbstractTestsWithRandomBinaryFiles,
                                     unittest.TestCase):
    compression = zipfile.ZIP_LZMA


@requires_zlib
class TestsWithMultipleOpens(unittest.TestCase):
    def setUp(self):
        # Create the ZIP archive
        with zipfile.ZipFile(TESTFN2, "w", zipfile.ZIP_DEFLATED) as zipfp:
            zipfp.writestr('ones', '1'*FIXEDTEST_SIZE)
            zipfp.writestr('twos', '2'*FIXEDTEST_SIZE)

    def test_same_file(self):
        # Verify that (when the ZipFile is in control of creating file objects)
        # multiple open() calls can be made without interfering with each other.
        with zipfile.ZipFile(TESTFN2, mode="r") as zipf:
            with zipf.open('ones') as zopen1, zipf.open('ones') as zopen2:
                data1 = zopen1.read(500)
                data2 = zopen2.read(500)
                data1 += zopen1.read(500)
                data2 += zopen2.read(500)
            self.assertEqual(data1, data2)

    def test_different_file(self):
        # Verify that (when the ZipFile is in control of creating file objects)
        # multiple open() calls can be made without interfering with each other.
        with zipfile.ZipFile(TESTFN2, mode="r") as zipf:
            with zipf.open('ones') as zopen1, zipf.open('twos') as zopen2:
                data1 = zopen1.read(500)
                data2 = zopen2.read(500)
                data1 += zopen1.read(500)
                data2 += zopen2.read(500)
            self.assertEqual(data1, b'1'*FIXEDTEST_SIZE)
            self.assertEqual(data2, b'2'*FIXEDTEST_SIZE)

    def test_interleaved(self):
        # Verify that (when the ZipFile is in control of creating file objects)
        # multiple open() calls can be made without interfering with each other.
        with zipfile.ZipFile(TESTFN2, mode="r") as zipf:
            with zipf.open('ones') as zopen1, zipf.open('twos') as zopen2:
                data1 = zopen1.read(500)
                data2 = zopen2.read(500)
                data1 += zopen1.read(500)
                data2 += zopen2.read(500)
            self.assertEqual(data1, b'1'*FIXEDTEST_SIZE)
            self.assertEqual(data2, b'2'*FIXEDTEST_SIZE)

    def tearDown(self):
        unlink(TESTFN2)


class TestWithDirectory(unittest.TestCase):
    def setUp(self):
        os.mkdir(TESTFN2)

    def test_extract_dir(self):
        with zipfile.ZipFile(findfile("zipdir.zip")) as zipf:
            zipf.extractall(TESTFN2)
        self.assertTrue(os.path.isdir(os.path.join(TESTFN2, "a")))
        self.assertTrue(os.path.isdir(os.path.join(TESTFN2, "a", "b")))
        self.assertTrue(os.path.exists(os.path.join(TESTFN2, "a", "b", "c")))

    def test_bug_6050(self):
        # Extraction should succeed if directories already exist
        os.mkdir(os.path.join(TESTFN2, "a"))
        self.test_extract_dir()

    def test_store_dir(self):
        os.mkdir(os.path.join(TESTFN2, "x"))
        zipf = zipfile.ZipFile(TESTFN, "w")
        zipf.write(os.path.join(TESTFN2, "x"), "x")
        self.assertTrue(zipf.filelist[0].filename.endswith("x/"))

    def tearDown(self):
        shutil.rmtree(TESTFN2)
        if os.path.exists(TESTFN):
            unlink(TESTFN)


class AbstractUniversalNewlineTests:
    @classmethod
    def setUpClass(cls):
        cls.line_gen = [bytes("Test of zipfile line %d." % i, "ascii")
                        for i in range(FIXEDTEST_SIZE)]
        cls.seps = (b'\r', b'\r\n', b'\n')
        cls.arcdata = {}
        for n, s in enumerate(cls.seps):
            cls.arcdata[s] = s.join(cls.line_gen) + s

    def setUp(self):
        self.arcfiles = {}
        for n, s in enumerate(self.seps):
            self.arcfiles[s] = '%s-%d' % (TESTFN, n)
            with open(self.arcfiles[s], "wb") as f:
                f.write(self.arcdata[s])

    def make_test_archive(self, f, compression):
        # Create the ZIP archive
        with zipfile.ZipFile(f, "w", compression) as zipfp:
            for fn in self.arcfiles.values():
                zipfp.write(fn, fn)

    def read_test(self, f, compression):
        self.make_test_archive(f, compression)

        # Read the ZIP archive
        with zipfile.ZipFile(f, "r") as zipfp:
            for sep, fn in self.arcfiles.items():
                with zipfp.open(fn, "rU") as fp:
                    zipdata = fp.read()
                self.assertEqual(self.arcdata[sep], zipdata)

    def test_read(self):
        for f in get_files(self):
            self.read_test(f, self.compression)

    def readline_read_test(self, f, compression):
        self.make_test_archive(f, compression)

        # Read the ZIP archive
        with zipfile.ZipFile(f, "r") as zipfp:
            for sep, fn in self.arcfiles.items():
                with zipfp.open(fn, "rU") as zipopen:
                    data = b''
                    while True:
                        read = zipopen.readline()
                        if not read:
                            break
                        data += read

                        read = zipopen.read(5)
                        if not read:
                            break
                        data += read

            self.assertEqual(data, self.arcdata[b'\n'])

    def test_readline_read(self):
        for f in get_files(self):
            self.readline_read_test(f, self.compression)

    def readline_test(self, f, compression):
        self.make_test_archive(f, compression)

        # Read the ZIP archive
        with zipfile.ZipFile(f, "r") as zipfp:
            for sep, fn in self.arcfiles.items():
                with zipfp.open(fn, "rU") as zipopen:
                    for line in self.line_gen:
                        linedata = zipopen.readline()
                        self.assertEqual(linedata, line + b'\n')

    def test_readline(self):
        for f in get_files(self):
            self.readline_test(f, self.compression)

    def readlines_test(self, f, compression):
        self.make_test_archive(f, compression)

        # Read the ZIP archive
        with zipfile.ZipFile(f, "r") as zipfp:
            for sep, fn in self.arcfiles.items():
                with zipfp.open(fn, "rU") as fp:
                    ziplines = fp.readlines()
                for line, zipline in zip(self.line_gen, ziplines):
                    self.assertEqual(zipline, line + b'\n')

    def test_readlines(self):
        for f in get_files(self):
            self.readlines_test(f, self.compression)

    def iterlines_test(self, f, compression):
        self.make_test_archive(f, compression)

        # Read the ZIP archive
        with zipfile.ZipFile(f, "r") as zipfp:
            for sep, fn in self.arcfiles.items():
                with zipfp.open(fn, "rU") as fp:
                    for line, zipline in zip(self.line_gen, fp):
                        self.assertEqual(zipline, line + b'\n')

    def test_iterlines(self):
        for f in get_files(self):
            self.iterlines_test(f, self.compression)

    def tearDown(self):
        for sep, fn in self.arcfiles.items():
            os.remove(fn)
        unlink(TESTFN)
        unlink(TESTFN2)


<<<<<<< HEAD
=======
class StoredUniversalNewlineTests(AbstractUniversalNewlineTests,
                                  unittest.TestCase):
    compression = zipfile.ZIP_STORED

@requires_zlib
class DeflateUniversalNewlineTests(AbstractUniversalNewlineTests,
                                   unittest.TestCase):
    compression = zipfile.ZIP_DEFLATED

@requires_bz2
class Bzip2UniversalNewlineTests(AbstractUniversalNewlineTests,
                                 unittest.TestCase):
    compression = zipfile.ZIP_BZIP2

@requires_lzma
class LzmaUniversalNewlineTests(AbstractUniversalNewlineTests,
                                unittest.TestCase):
    compression = zipfile.ZIP_LZMA


>>>>>>> fa6bc299
if __name__ == "__main__":
    unittest.main()<|MERGE_RESOLUTION|>--- conflicted
+++ resolved
@@ -1610,8 +1610,6 @@
         unlink(TESTFN2)
 
 
-<<<<<<< HEAD
-=======
 class StoredUniversalNewlineTests(AbstractUniversalNewlineTests,
                                   unittest.TestCase):
     compression = zipfile.ZIP_STORED
@@ -1631,7 +1629,5 @@
                                 unittest.TestCase):
     compression = zipfile.ZIP_LZMA
 
-
->>>>>>> fa6bc299
 if __name__ == "__main__":
     unittest.main()