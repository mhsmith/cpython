"""Test program for the fcntl C module.
"""
import multiprocessing
import platform
import os
import struct
import sys
import unittest
<<<<<<< HEAD
from test import support
from test.support import verbose, cpython_only, get_pagesize
=======
from test.support import (
    cpython_only, get_pagesize, is_apple, requires_subprocess, verbose
)
>>>>>>> 318f2190
from test.support.import_helper import import_module
from test.support.os_helper import TESTFN, unlink


# Skip test if no fcntl module.
fcntl = import_module('fcntl')



class BadFile:
    def __init__(self, fn):
        self.fn = fn
    def fileno(self):
        return self.fn

def try_lockf_on_other_process_fail(fname, cmd):
    f = open(fname, 'wb+')
    try:
        fcntl.lockf(f, cmd)
    except BlockingIOError:
        pass
    finally:
        f.close()

def try_lockf_on_other_process(fname, cmd):
    f = open(fname, 'wb+')
    fcntl.lockf(f, cmd)
    fcntl.lockf(f, fcntl.LOCK_UN)
    f.close()

class TestFcntl(unittest.TestCase):

    def setUp(self):
        self.f = None

    def tearDown(self):
        if self.f and not self.f.closed:
            self.f.close()
        unlink(TESTFN)

    @staticmethod
    def get_lockdata():
        try:
            os.O_LARGEFILE
        except AttributeError:
            start_len = "ll"
        else:
            start_len = "qq"

        if (
            sys.platform.startswith(('netbsd', 'freebsd', 'openbsd'))
            or is_apple
        ):
            if struct.calcsize('l') == 8:
                off_t = 'l'
                pid_t = 'i'
            else:
                off_t = 'lxxxx'
                pid_t = 'l'
            lockdata = struct.pack(off_t + off_t + pid_t + 'hh', 0, 0, 0,
                                   fcntl.F_WRLCK, 0)
        elif sys.platform.startswith('gnukfreebsd'):
            lockdata = struct.pack('qqihhi', 0, 0, 0, fcntl.F_WRLCK, 0, 0)
        elif sys.platform in ['hp-uxB', 'unixware7']:
            lockdata = struct.pack('hhlllii', fcntl.F_WRLCK, 0, 0, 0, 0, 0, 0)
        else:
            lockdata = struct.pack('hh'+start_len+'hh', fcntl.F_WRLCK, 0, 0, 0, 0, 0)
        if lockdata:
            if verbose:
                print('struct.pack: ', repr(lockdata))
        return lockdata

    def test_fcntl_fileno(self):
        # the example from the library docs
        self.f = open(TESTFN, 'wb')
        rv = fcntl.fcntl(self.f.fileno(), fcntl.F_SETFL, os.O_NONBLOCK)
        if verbose:
            print('Status from fcntl with O_NONBLOCK: ', rv)
        lockdata = self.get_lockdata()
        rv = fcntl.fcntl(self.f.fileno(), fcntl.F_SETLKW, lockdata)
        if verbose:
            print('String from fcntl with F_SETLKW: ', repr(rv))
        self.f.close()

    def test_fcntl_file_descriptor(self):
        # again, but pass the file rather than numeric descriptor
        self.f = open(TESTFN, 'wb')
        rv = fcntl.fcntl(self.f, fcntl.F_SETFL, os.O_NONBLOCK)
        if verbose:
            print('Status from fcntl with O_NONBLOCK: ', rv)
        lockdata = self.get_lockdata()
        rv = fcntl.fcntl(self.f, fcntl.F_SETLKW, lockdata)
        if verbose:
            print('String from fcntl with F_SETLKW: ', repr(rv))
        self.f.close()

    def test_fcntl_bad_file(self):
        with self.assertRaises(ValueError):
            fcntl.fcntl(-1, fcntl.F_SETFL, os.O_NONBLOCK)
        with self.assertRaises(ValueError):
            fcntl.fcntl(BadFile(-1), fcntl.F_SETFL, os.O_NONBLOCK)
        with self.assertRaises(TypeError):
            fcntl.fcntl('spam', fcntl.F_SETFL, os.O_NONBLOCK)
        with self.assertRaises(TypeError):
            fcntl.fcntl(BadFile('spam'), fcntl.F_SETFL, os.O_NONBLOCK)

    @cpython_only
    def test_fcntl_bad_file_overflow(self):
        from _testcapi import INT_MAX, INT_MIN
        # Issue 15989
        with self.assertRaises(OverflowError):
            fcntl.fcntl(INT_MAX + 1, fcntl.F_SETFL, os.O_NONBLOCK)
        with self.assertRaises(OverflowError):
            fcntl.fcntl(BadFile(INT_MAX + 1), fcntl.F_SETFL, os.O_NONBLOCK)
        with self.assertRaises(OverflowError):
            fcntl.fcntl(INT_MIN - 1, fcntl.F_SETFL, os.O_NONBLOCK)
        with self.assertRaises(OverflowError):
            fcntl.fcntl(BadFile(INT_MIN - 1), fcntl.F_SETFL, os.O_NONBLOCK)

    @unittest.skipIf(
        (platform.machine().startswith('arm') or platform.machine() == "aarch64")
        and platform.system() == 'Linux',
        "ARM Linux returns EINVAL for F_NOTIFY DN_MULTISHOT")
    def test_fcntl_64_bit(self):
        # Issue #1309352: fcntl shouldn't fail when the third arg fits in a
        # C 'long' but not in a C 'int'.
        try:
            cmd = fcntl.F_NOTIFY
            # This flag is larger than 2**31 in 64-bit builds
            flags = fcntl.DN_MULTISHOT
        except AttributeError:
            self.skipTest("F_NOTIFY or DN_MULTISHOT unavailable")
        fd = os.open(os.path.dirname(os.path.abspath(TESTFN)), os.O_RDONLY)
        try:
            fcntl.fcntl(fd, cmd, flags)
        finally:
            os.close(fd)

    def test_flock(self):
        # Solaris needs readable file for shared lock
        self.f = open(TESTFN, 'wb+')
        fileno = self.f.fileno()
        fcntl.flock(fileno, fcntl.LOCK_SH)
        fcntl.flock(fileno, fcntl.LOCK_UN)
        fcntl.flock(self.f, fcntl.LOCK_SH | fcntl.LOCK_NB)
        fcntl.flock(self.f, fcntl.LOCK_UN)
        fcntl.flock(fileno, fcntl.LOCK_EX)
        fcntl.flock(fileno, fcntl.LOCK_UN)

        self.assertRaises(ValueError, fcntl.flock, -1, fcntl.LOCK_SH)
        self.assertRaises(TypeError, fcntl.flock, 'spam', fcntl.LOCK_SH)

    @support.requires_subprocess()
    @unittest.skipIf(platform.system() == "AIX", "AIX returns PermissionError")
    @requires_subprocess()
    def test_lockf_exclusive(self):
        self.f = open(TESTFN, 'wb+')
        cmd = fcntl.LOCK_EX | fcntl.LOCK_NB
        fcntl.lockf(self.f, cmd)
        mp = multiprocessing.get_context('spawn')
        p = mp.Process(target=try_lockf_on_other_process_fail, args=(TESTFN, cmd))
        p.start()
        p.join()
        fcntl.lockf(self.f, fcntl.LOCK_UN)
        self.assertEqual(p.exitcode, 0)

    @support.requires_subprocess()
    @unittest.skipIf(platform.system() == "AIX", "AIX returns PermissionError")
    @requires_subprocess()
    def test_lockf_share(self):
        self.f = open(TESTFN, 'wb+')
        cmd = fcntl.LOCK_SH | fcntl.LOCK_NB
        fcntl.lockf(self.f, cmd)
        mp = multiprocessing.get_context('spawn')
        p = mp.Process(target=try_lockf_on_other_process, args=(TESTFN, cmd))
        p.start()
        p.join()
        fcntl.lockf(self.f, fcntl.LOCK_UN)
        self.assertEqual(p.exitcode, 0)

    @cpython_only
    def test_flock_overflow(self):
        import _testcapi
        self.assertRaises(OverflowError, fcntl.flock, _testcapi.INT_MAX+1,
                          fcntl.LOCK_SH)

    @unittest.skipIf(sys.platform != 'darwin', "F_GETPATH is only available on macos")
    def test_fcntl_f_getpath(self):
        self.f = open(TESTFN, 'wb')
        expected = os.path.abspath(TESTFN).encode('utf-8')
        res = fcntl.fcntl(self.f.fileno(), fcntl.F_GETPATH, bytes(len(expected)))
        self.assertEqual(expected, res)

    @unittest.skipUnless(
        hasattr(fcntl, "F_SETPIPE_SZ") and hasattr(fcntl, "F_GETPIPE_SZ"),
        "F_SETPIPE_SZ and F_GETPIPE_SZ are not available on all platforms.")
    def test_fcntl_f_pipesize(self):
        test_pipe_r, test_pipe_w = os.pipe()
        try:
            # Get the default pipesize with F_GETPIPE_SZ
            pipesize_default = fcntl.fcntl(test_pipe_w, fcntl.F_GETPIPE_SZ)
            pipesize = pipesize_default // 2  # A new value to detect change.
            pagesize_default = get_pagesize()
            if pipesize < pagesize_default:  # the POSIX minimum
                raise unittest.SkipTest(
                    'default pipesize too small to perform test.')
            fcntl.fcntl(test_pipe_w, fcntl.F_SETPIPE_SZ, pipesize)
            self.assertEqual(fcntl.fcntl(test_pipe_w, fcntl.F_GETPIPE_SZ),
                             pipesize)
        finally:
            os.close(test_pipe_r)
            os.close(test_pipe_w)


if __name__ == '__main__':
    unittest.main()<|MERGE_RESOLUTION|>--- conflicted
+++ resolved
@@ -6,14 +6,9 @@
 import struct
 import sys
 import unittest
-<<<<<<< HEAD
-from test import support
-from test.support import verbose, cpython_only, get_pagesize
-=======
 from test.support import (
     cpython_only, get_pagesize, is_apple, requires_subprocess, verbose
 )
->>>>>>> 318f2190
 from test.support.import_helper import import_module
 from test.support.os_helper import TESTFN, unlink
 
@@ -166,7 +161,6 @@
         self.assertRaises(ValueError, fcntl.flock, -1, fcntl.LOCK_SH)
         self.assertRaises(TypeError, fcntl.flock, 'spam', fcntl.LOCK_SH)
 
-    @support.requires_subprocess()
     @unittest.skipIf(platform.system() == "AIX", "AIX returns PermissionError")
     @requires_subprocess()
     def test_lockf_exclusive(self):
@@ -180,7 +174,6 @@
         fcntl.lockf(self.f, fcntl.LOCK_UN)
         self.assertEqual(p.exitcode, 0)
 
-    @support.requires_subprocess()
     @unittest.skipIf(platform.system() == "AIX", "AIX returns PermissionError")
     @requires_subprocess()
     def test_lockf_share(self):
